--- conflicted
+++ resolved
@@ -198,12 +198,9 @@
 
         if self.scaling_manager and self.coordinator:
             # Get scaling metrics
-<<<<<<< HEAD
-=======
             scaling_metrics = await self.scaling_manager.get_scaling_metrics(self.coordinator)
             print(f"📈 Scaling Metrics: {scaling_metrics}")
             
->>>>>>> c4c25fb8
             # Get scaling statistics
             stats = self.scaling_manager.get_scaling_statistics()
             print(f"📊 Scaling Statistics: {stats}")
@@ -352,11 +349,8 @@
                     "status_code": 200,
                     "body": {"tasks": [], "total": 0}
                 }
-<<<<<<< HEAD
-=======
 
             async def agents_handler(_request):
->>>>>>> c4c25fb8
                 return {
                     "status_code": 200,
                     "body": {"agents": [], "active": 0}
@@ -745,10 +739,6 @@
             priority: Task priority (high, medium, low)
             update: Progress update message
         """
-<<<<<<< HEAD
-
-
-=======
         async with performance_monitor.track_operation(f"coordinate-{action}", {"priority": priority}):
             try:
                 # Try to use the orchestrator pattern for better separation of concerns
@@ -897,7 +887,6 @@
         print("📋 Instructions saved and ready for agent deployment")
 
     async def review(self, action: str = "status", pr: Optional[int] = None, agent: Optional[str] = None,
->>>>>>> c4c25fb8
                      agents: Optional[str] = None, format: str = "text") -> None:
         """
         Multi-agent code review command.
@@ -909,8 +898,6 @@
             agents: Comma-separated list of review agents
             format: Report format (text, markdown, json)
         """
-<<<<<<< HEAD
-=======
         async with performance_monitor.track_operation(f"review-{action}", {"pr": pr, "format": format}):
             try:
                 # Try to use the orchestrator pattern for better separation of concerns
@@ -1020,7 +1007,6 @@
                         print("1. Address architecture concerns about authentication flow")
                         print("2. Add additional input validation tests")
                         print("3. Consider implementing rate limiting")
->>>>>>> c4c25fb8
 
     async def _assign_reviewers(self, pr_number: int, reviewers: Optional[str] = None) -> None:
         """Helper method to assign review agents to a PR."""
@@ -1314,8 +1300,6 @@
         "--update",
         help="Progress update message for issue comments"
     )
-<<<<<<< HEAD
-=======
 
     # Performance command - Performance monitoring and analysis
     performance_parser = subparsers.add_parser(
@@ -1334,7 +1318,6 @@
         help="Clear all performance metrics"
     )
 
->>>>>>> c4c25fb8
     # Dashboard command - Intelligent agent activity dashboard
     dashboard_parser = subparsers.add_parser(
         "dashboard",

"""
Tests for EventStreaming component.
"""

import pytest
import asyncio
import json
import gzip
from datetime import datetime
from unittest.mock import AsyncMock, patch

pytestmark = pytest.mark.asyncio

from external_api.event_streaming import EventStreaming, EventBuffer
from external_api.models import (
    EventStreamConfig,
    StreamEvent,
    EventPriority
)


class TestEventBuffer:
    """Test suite for EventBuffer class."""

    @pytest.fixture
    def event_buffer(self):
        """Create EventBuffer instance."""
        return EventBuffer(max_size=5)

    @pytest.fixture
    def sample_event(self):
        """Create sample stream event."""
        return StreamEvent(
            event_id="test-123",
            event_type="task_created",
            timestamp=datetime.now(),
            data={"task_id": "123", "description": "Test task"},
            partition_key="tasks"
        )

<<<<<<< HEAD
    @pytest.mark.asyncio
=======
>>>>>>> 6d478524
    async def test_buffer_initialization(self, event_buffer):
        """Test event buffer initialization."""
        assert event_buffer.max_size == 5
        assert len(event_buffer.buffer) == 0
        assert event_buffer._total_events == 0
        assert event_buffer._dropped_events == 0

<<<<<<< HEAD
    @pytest.mark.asyncio
=======
>>>>>>> 6d478524
    async def test_add_event_success(self, event_buffer, sample_event):
        """Test successful event addition."""
        result = await event_buffer.add_event(sample_event)
        assert result is True
        assert len(event_buffer.buffer) == 1
        assert event_buffer._total_events == 1
        assert event_buffer._dropped_events == 0

<<<<<<< HEAD
    @pytest.mark.asyncio
=======
>>>>>>> 6d478524
    async def test_add_event_buffer_full(self, event_buffer, sample_event):
        """Test adding events when buffer is full."""
        # Fill buffer to capacity
        for i in range(5):
            event = StreamEvent(
                event_id=f"test-{i}",
                event_type="test",
                timestamp=datetime.now(),
                data={"id": i},
                partition_key="test"
            )
            result = await event_buffer.add_event(event)
            assert result is True

        # Try to add one more (should fail)
        result = await event_buffer.add_event(sample_event)
        assert result is False
        assert len(event_buffer.buffer) == 5  # Still at max
        assert event_buffer._dropped_events == 1

<<<<<<< HEAD
    @pytest.mark.asyncio
=======
>>>>>>> 6d478524
    async def test_get_events(self, event_buffer):
        """Test event retrieval."""
        # Add test events
        events = []
        for i in range(3):
            event = StreamEvent(
                event_id=f"test-{i}",
                event_type="test",
                timestamp=datetime.now(),
                data={"id": i},
                partition_key="test"
            )
            events.append(event)
            await event_buffer.add_event(event)

        # Get all events
        retrieved = await event_buffer.get_events(3)
        assert len(retrieved) == 3
        assert len(event_buffer.buffer) == 0  # Buffer should be empty

        # Verify order (FIFO)
        for i, event in enumerate(retrieved):
            assert event.event_id == f"test-{i}"

<<<<<<< HEAD
    @pytest.mark.asyncio
=======
>>>>>>> 6d478524
    async def test_get_events_partial(self, event_buffer):
        """Test partial event retrieval."""
        # Add test events
        for i in range(3):
            event = StreamEvent(
                event_id=f"test-{i}",
                event_type="test",
                timestamp=datetime.now(),
                data={"id": i},
                partition_key="test"
            )
            await event_buffer.add_event(event)

        # Get only 2 events
        retrieved = await event_buffer.get_events(2)
        assert len(retrieved) == 2
        assert len(event_buffer.buffer) == 1  # One left

        # Get remaining event
        remaining = await event_buffer.get_events(1)
        assert len(remaining) == 1
        assert remaining[0].event_id == "test-2"

<<<<<<< HEAD
    @pytest.mark.asyncio
=======
>>>>>>> 6d478524
    async def test_get_stats(self, event_buffer):
        """Test buffer statistics."""
        # Initial stats
        stats = await event_buffer.get_stats()
        assert stats["current_size"] == 0
        assert stats["max_size"] == 5
        assert stats["total_events"] == 0
        assert stats["dropped_events"] == 0
        assert stats["utilization"] == 0.0

        # Add some events
        for i in range(3):
            event = StreamEvent(
                event_id=f"test-{i}",
                event_type="test",
                timestamp=datetime.now(),
                data={"id": i},
                partition_key="test"
            )
            await event_buffer.add_event(event)

        stats = await event_buffer.get_stats()
        assert stats["current_size"] == 3
        assert stats["total_events"] == 3
        assert stats["utilization"] == 0.6  # 3/5


class TestEventStreaming:
    """Test suite for EventStreaming class."""

    @pytest.fixture
    def stream_config(self):
        """Create test event streaming configuration."""
        return EventStreamConfig(
            stream_name="test-stream",
            buffer_size=10,
            flush_interval=1,  # 1 second for faster testing
            max_retries=2,
            retry_delay=0.1,  # 100ms for faster testing
            compression_enabled=True,
            batch_size=5
        )

    @pytest.fixture
    def event_streaming(self, stream_config):
        """Create EventStreaming instance."""
        return EventStreaming(stream_config)

    @pytest.fixture
    def sample_event_data(self):
        """Create sample event data."""
        return {
            "task_id": "test-123",
            "description": "Test task",
            "status": "created"
        }

<<<<<<< HEAD
    @pytest.mark.asyncio
=======
>>>>>>> 6d478524
    async def test_streaming_initialization(self, event_streaming, stream_config):
        """Test event streaming initialization."""
        assert event_streaming.config == stream_config
        assert isinstance(event_streaming.buffer, EventBuffer)
        assert event_streaming.consumers == {}
        assert event_streaming.filters == {}
        assert not event_streaming.stream_active
        assert event_streaming.flush_task is None
        assert event_streaming.stats["events_processed"] == 0

<<<<<<< HEAD
    @pytest.mark.asyncio
=======
>>>>>>> 6d478524
    async def test_start_stop_streaming(self, event_streaming):
        """Test streaming start and stop functionality."""
        # Test start
        await event_streaming.start_streaming()
        assert event_streaming.stream_active
        assert event_streaming.flush_task is not None

        # Test start when already active
        await event_streaming.start_streaming()  # Should not raise error
        assert event_streaming.stream_active

        # Test stop
        await event_streaming.stop_streaming()
        assert not event_streaming.stream_active
        assert event_streaming.flush_task.cancelled()

        # Test stop when not active
        await event_streaming.stop_streaming()  # Should not raise error
        assert not event_streaming.stream_active

<<<<<<< HEAD
    @pytest.mark.asyncio
=======
>>>>>>> 6d478524
    async def test_publish_event_success(self, event_streaming, sample_event_data):
        """Test successful event publishing."""
        await event_streaming.start_streaming()

        result = await event_streaming.publish_event(
            event_type="task_created",
            data=sample_event_data,
            partition_key="tasks",
            priority=EventPriority.MEDIUM
        )

        assert result is True
        assert event_streaming.stats["events_processed"] == 1

<<<<<<< HEAD
    @pytest.mark.asyncio
=======
>>>>>>> 6d478524
    async def test_publish_event_stream_not_active(self, event_streaming, sample_event_data):
        """Test publishing when streaming is not active."""
        result = await event_streaming.publish_event(
            event_type="task_created",
            data=sample_event_data,
            partition_key="tasks"
        )

        assert result is False
        assert event_streaming.stats["events_processed"] == 0

<<<<<<< HEAD
    @pytest.mark.asyncio
=======
>>>>>>> 6d478524
    async def test_register_consumer(self, event_streaming):
        """Test consumer registration."""
        async def test_consumer(batch_data):
            return {"processed": True}

        # Test successful registration
        event_streaming.register_consumer("test-consumer", test_consumer)
        assert "test-consumer" in event_streaming.consumers
        assert event_streaming.consumers["test-consumer"] == test_consumer

        # Test non-async consumer rejection
        def sync_consumer(batch_data):
            return {"processed": True}

        with pytest.raises(ValueError, match="Consumer function must be async"):
            event_streaming.register_consumer("sync-consumer", sync_consumer)

<<<<<<< HEAD
    @pytest.mark.asyncio
=======
>>>>>>> 6d478524
    async def test_unregister_consumer(self, event_streaming):
        """Test consumer unregistration."""
        async def test_consumer(batch_data):
            return {"processed": True}

        # Register consumer first
        event_streaming.register_consumer("test-consumer", test_consumer)

        # Test successful unregistration
        result = event_streaming.unregister_consumer("test-consumer")
        assert result is True
        assert "test-consumer" not in event_streaming.consumers

        # Test unregistration of non-existent consumer
        result = event_streaming.unregister_consumer("non-existent")
        assert result is False

<<<<<<< HEAD
    @pytest.mark.asyncio
=======
>>>>>>> 6d478524
    async def test_add_filter(self, event_streaming):
        """Test filter addition."""
        async def test_filter(event):
            return event.priority == EventPriority.HIGH

        # Test successful addition
        event_streaming.add_filter("priority-filter", test_filter)
        assert "priority-filter" in event_streaming.filters
        assert event_streaming.filters["priority-filter"] == test_filter

        # Test non-async filter rejection
        def sync_filter(event):
            return True

        with pytest.raises(ValueError, match="Filter function must be async"):
            event_streaming.add_filter("sync-filter", sync_filter)

<<<<<<< HEAD
    @pytest.mark.asyncio
=======
>>>>>>> 6d478524
    async def test_remove_filter(self, event_streaming):
        """Test filter removal."""
        async def test_filter(event):
            return True

        # Add filter first
        event_streaming.add_filter("test-filter", test_filter)

        # Test successful removal
        result = event_streaming.remove_filter("test-filter")
        assert result is True
        assert "test-filter" not in event_streaming.filters

        # Test removal of non-existent filter
        result = event_streaming.remove_filter("non-existent")
        assert result is False

<<<<<<< HEAD
    @pytest.mark.asyncio
=======
>>>>>>> 6d478524
    async def test_event_filtering(self, event_streaming, sample_event_data):
        """Test event filtering during publishing."""
        await event_streaming.start_streaming()

        # Add filter that rejects events
        async def reject_filter(event):
            return False

        event_streaming.add_filter("reject-all", reject_filter)

        result = await event_streaming.publish_event(
            event_type="task_created",
            data=sample_event_data,
            partition_key="tasks"
        )

        assert result is False
        assert event_streaming.stats["events_processed"] == 0

<<<<<<< HEAD
    @pytest.mark.asyncio
=======
>>>>>>> 6d478524
    async def test_flush_events_to_consumers(self, event_streaming, sample_event_data):
        """Test event flushing to consumers."""
        consumed_batches = []

        async def test_consumer(batch_data):
            consumed_batches.append(batch_data)
            return {"processed": True}

        event_streaming.register_consumer("test-consumer", test_consumer)
        await event_streaming.start_streaming()

        # Publish some events
        for i in range(3):
            await event_streaming.publish_event(
                event_type="task_created",
                data={**sample_event_data, "id": i},
                partition_key="tasks"
            )

        # Manually trigger flush
        await event_streaming._flush_events()

        # Should have one batch with 3 events
        assert len(consumed_batches) == 1
        batch = consumed_batches[0]
        assert batch["event_count"] == 3
        assert batch["stream_name"] == "test-stream"
        assert "events" in batch

<<<<<<< HEAD
    @pytest.mark.asyncio
=======
>>>>>>> 6d478524
    async def test_compression(self, event_streaming, sample_event_data):
        """Test batch compression."""
        events = []
        for i in range(3):
            event = StreamEvent(
                event_id=f"test-{i}",
                event_type="task_created",
                timestamp=datetime.now(),
                data={**sample_event_data, "id": i},
                partition_key="tasks"
            )
            events.append(event)

        # Test compression
        batch_data = await event_streaming._prepare_batch(events)

        if event_streaming.config.compression_enabled:
            assert batch_data.get("compressed") is True
            assert "compressed_size" in batch_data
            assert "original_size" in batch_data
            assert batch_data["compressed_size"] < batch_data["original_size"]

<<<<<<< HEAD
    @pytest.mark.asyncio
=======
>>>>>>> 6d478524
    async def test_consumer_retry_logic(self, event_streaming, sample_event_data):
        """Test consumer retry logic on failures."""
        attempt_count = 0

        async def failing_consumer(batch_data):
            nonlocal attempt_count
            attempt_count += 1
            if attempt_count < 3:  # Fail first 2 attempts
                raise Exception("Consumer error")
            return {"processed": True}

        event_streaming.register_consumer("failing-consumer", failing_consumer)

        # Create batch and deliver
        events = [StreamEvent(
            event_id="test-1",
            event_type="task_created",
            timestamp=datetime.now(),
            data=sample_event_data,
            partition_key="tasks"
        )]

        batch_data = await event_streaming._prepare_batch(events)

        # Should succeed after retries
        await event_streaming._deliver_to_consumer(
            "failing-consumer",
            failing_consumer,
            batch_data
        )

        assert attempt_count == 3  # Initial + 2 retries

<<<<<<< HEAD
    @pytest.mark.asyncio
=======
>>>>>>> 6d478524
    async def test_priority_grouping(self, event_streaming):
        """Test event grouping by priority."""
        events = [
            StreamEvent(
                event_id="high-1",
                event_type="alert",
                timestamp=datetime.now(),
                data={"alert": "critical"},
                partition_key="alerts",
                priority=EventPriority.HIGH
            ),
            StreamEvent(
                event_id="low-1",
                event_type="log",
                timestamp=datetime.now(),
                data={"log": "info"},
                partition_key="logs",
                priority=EventPriority.LOW
            ),
            StreamEvent(
                event_id="high-2",
                event_type="alert",
                timestamp=datetime.now(),
                data={"alert": "error"},
                partition_key="alerts",
                priority=EventPriority.HIGH
            )
        ]

        groups = event_streaming._group_events_by_priority(events)

        assert len(groups) == 2
        assert len(groups[EventPriority.HIGH]) == 2
        assert len(groups[EventPriority.LOW]) == 1
        assert groups[EventPriority.HIGH][0].event_id == "high-1"
        assert groups[EventPriority.HIGH][1].event_id == "high-2"
        assert groups[EventPriority.LOW][0].event_id == "low-1"

<<<<<<< HEAD
    @pytest.mark.asyncio
=======
>>>>>>> 6d478524
    async def test_get_stream_info(self, event_streaming):
        """Test stream information retrieval."""
        async def consumer1(batch):
            pass

        async def filter1(event):
            return True

        event_streaming.register_consumer("consumer1", consumer1)
        event_streaming.add_filter("filter1", filter1)

        info = event_streaming.get_stream_info()

        assert info["stream_name"] == "test-stream"
        assert info["stream_active"] is False
        assert info["consumers_count"] == 1
        assert info["filters_count"] == 1
        assert "config" in info
        assert "statistics" in info

<<<<<<< HEAD
    @pytest.mark.asyncio
=======
>>>>>>> 6d478524
    async def test_get_buffer_stats(self, event_streaming):
        """Test buffer statistics retrieval."""
        stats = await event_streaming.get_buffer_stats()

        assert "current_size" in stats
        assert "max_size" in stats
        assert "total_events" in stats
        assert "dropped_events" in stats
        assert "utilization" in stats

<<<<<<< HEAD
    @pytest.mark.asyncio
=======
>>>>>>> 6d478524
    async def test_health_check(self, event_streaming):
        """Test health check functionality."""
        # Health check when stopped
        health = await event_streaming.health_check()
        assert health["status"] == "unhealthy"
        assert health["stream_active"] is False

        # Start streaming and check again
        await event_streaming.start_streaming()
        health = await event_streaming.health_check()
        assert health["status"] == "healthy"
        assert health["stream_active"] is True
        assert "timestamp" in health

<<<<<<< HEAD
    @pytest.mark.asyncio
=======
>>>>>>> 6d478524
    async def test_stream_config_validation(self):
        """Test event stream configuration validation."""
        # Test invalid buffer size
        with pytest.raises(ValueError, match="Buffer size must be positive"):
            EventStreamConfig(buffer_size=0)

        # Test invalid flush interval
        with pytest.raises(ValueError, match="Flush interval must be positive"):
            EventStreamConfig(flush_interval=0)

        # Test invalid max retries
        with pytest.raises(ValueError, match="Max retries must be non-negative"):
            EventStreamConfig(max_retries=-1)

<<<<<<< HEAD
    @pytest.mark.asyncio
=======
>>>>>>> 6d478524
    async def test_stream_event_validation(self):
        """Test stream event validation."""
        # Test valid event
        event = StreamEvent(
            event_id="test-123",
            event_type="task_created",
            timestamp=datetime.now(),
            data={"task": "test"},
            partition_key="tasks"
        )
        assert event.event_id == "test-123"

        # Test empty event ID
        with pytest.raises(ValueError, match="Event ID cannot be empty"):
            StreamEvent(
                event_id="",
                event_type="task_created",
                timestamp=datetime.now(),
                data={"task": "test"},
                partition_key="tasks"
            )

        # Test empty event type
        with pytest.raises(ValueError, match="Event type cannot be empty"):
            StreamEvent(
                event_id="test-123",
                event_type="",
                timestamp=datetime.now(),
                data={"task": "test"},
                partition_key="tasks"
            )

        # Test empty partition key
        with pytest.raises(ValueError, match="Partition key cannot be empty"):
            StreamEvent(
                event_id="test-123",
                event_type="task_created",
                timestamp=datetime.now(),
                data={"task": "test"},
                partition_key=""
            )<|MERGE_RESOLUTION|>--- conflicted
+++ resolved
@@ -38,10 +38,6 @@
             partition_key="tasks"
         )
 
-<<<<<<< HEAD
-    @pytest.mark.asyncio
-=======
->>>>>>> 6d478524
     async def test_buffer_initialization(self, event_buffer):
         """Test event buffer initialization."""
         assert event_buffer.max_size == 5
@@ -49,10 +45,6 @@
         assert event_buffer._total_events == 0
         assert event_buffer._dropped_events == 0
 
-<<<<<<< HEAD
-    @pytest.mark.asyncio
-=======
->>>>>>> 6d478524
     async def test_add_event_success(self, event_buffer, sample_event):
         """Test successful event addition."""
         result = await event_buffer.add_event(sample_event)
@@ -61,10 +53,6 @@
         assert event_buffer._total_events == 1
         assert event_buffer._dropped_events == 0
 
-<<<<<<< HEAD
-    @pytest.mark.asyncio
-=======
->>>>>>> 6d478524
     async def test_add_event_buffer_full(self, event_buffer, sample_event):
         """Test adding events when buffer is full."""
         # Fill buffer to capacity
@@ -85,10 +73,6 @@
         assert len(event_buffer.buffer) == 5  # Still at max
         assert event_buffer._dropped_events == 1
 
-<<<<<<< HEAD
-    @pytest.mark.asyncio
-=======
->>>>>>> 6d478524
     async def test_get_events(self, event_buffer):
         """Test event retrieval."""
         # Add test events
@@ -113,10 +97,6 @@
         for i, event in enumerate(retrieved):
             assert event.event_id == f"test-{i}"
 
-<<<<<<< HEAD
-    @pytest.mark.asyncio
-=======
->>>>>>> 6d478524
     async def test_get_events_partial(self, event_buffer):
         """Test partial event retrieval."""
         # Add test events
@@ -140,10 +120,6 @@
         assert len(remaining) == 1
         assert remaining[0].event_id == "test-2"
 
-<<<<<<< HEAD
-    @pytest.mark.asyncio
-=======
->>>>>>> 6d478524
     async def test_get_stats(self, event_buffer):
         """Test buffer statistics."""
         # Initial stats
@@ -201,10 +177,6 @@
             "status": "created"
         }
 
-<<<<<<< HEAD
-    @pytest.mark.asyncio
-=======
->>>>>>> 6d478524
     async def test_streaming_initialization(self, event_streaming, stream_config):
         """Test event streaming initialization."""
         assert event_streaming.config == stream_config
@@ -215,10 +187,6 @@
         assert event_streaming.flush_task is None
         assert event_streaming.stats["events_processed"] == 0
 
-<<<<<<< HEAD
-    @pytest.mark.asyncio
-=======
->>>>>>> 6d478524
     async def test_start_stop_streaming(self, event_streaming):
         """Test streaming start and stop functionality."""
         # Test start
@@ -239,10 +207,6 @@
         await event_streaming.stop_streaming()  # Should not raise error
         assert not event_streaming.stream_active
 
-<<<<<<< HEAD
-    @pytest.mark.asyncio
-=======
->>>>>>> 6d478524
     async def test_publish_event_success(self, event_streaming, sample_event_data):
         """Test successful event publishing."""
         await event_streaming.start_streaming()
@@ -257,10 +221,6 @@
         assert result is True
         assert event_streaming.stats["events_processed"] == 1
 
-<<<<<<< HEAD
-    @pytest.mark.asyncio
-=======
->>>>>>> 6d478524
     async def test_publish_event_stream_not_active(self, event_streaming, sample_event_data):
         """Test publishing when streaming is not active."""
         result = await event_streaming.publish_event(
@@ -272,10 +232,6 @@
         assert result is False
         assert event_streaming.stats["events_processed"] == 0
 
-<<<<<<< HEAD
-    @pytest.mark.asyncio
-=======
->>>>>>> 6d478524
     async def test_register_consumer(self, event_streaming):
         """Test consumer registration."""
         async def test_consumer(batch_data):
@@ -293,10 +249,6 @@
         with pytest.raises(ValueError, match="Consumer function must be async"):
             event_streaming.register_consumer("sync-consumer", sync_consumer)
 
-<<<<<<< HEAD
-    @pytest.mark.asyncio
-=======
->>>>>>> 6d478524
     async def test_unregister_consumer(self, event_streaming):
         """Test consumer unregistration."""
         async def test_consumer(batch_data):
@@ -314,10 +266,6 @@
         result = event_streaming.unregister_consumer("non-existent")
         assert result is False
 
-<<<<<<< HEAD
-    @pytest.mark.asyncio
-=======
->>>>>>> 6d478524
     async def test_add_filter(self, event_streaming):
         """Test filter addition."""
         async def test_filter(event):
@@ -335,10 +283,6 @@
         with pytest.raises(ValueError, match="Filter function must be async"):
             event_streaming.add_filter("sync-filter", sync_filter)
 
-<<<<<<< HEAD
-    @pytest.mark.asyncio
-=======
->>>>>>> 6d478524
     async def test_remove_filter(self, event_streaming):
         """Test filter removal."""
         async def test_filter(event):
@@ -356,10 +300,6 @@
         result = event_streaming.remove_filter("non-existent")
         assert result is False
 
-<<<<<<< HEAD
-    @pytest.mark.asyncio
-=======
->>>>>>> 6d478524
     async def test_event_filtering(self, event_streaming, sample_event_data):
         """Test event filtering during publishing."""
         await event_streaming.start_streaming()
@@ -379,10 +319,6 @@
         assert result is False
         assert event_streaming.stats["events_processed"] == 0
 
-<<<<<<< HEAD
-    @pytest.mark.asyncio
-=======
->>>>>>> 6d478524
     async def test_flush_events_to_consumers(self, event_streaming, sample_event_data):
         """Test event flushing to consumers."""
         consumed_batches = []
@@ -412,10 +348,6 @@
         assert batch["stream_name"] == "test-stream"
         assert "events" in batch
 
-<<<<<<< HEAD
-    @pytest.mark.asyncio
-=======
->>>>>>> 6d478524
     async def test_compression(self, event_streaming, sample_event_data):
         """Test batch compression."""
         events = []
@@ -438,10 +370,6 @@
             assert "original_size" in batch_data
             assert batch_data["compressed_size"] < batch_data["original_size"]
 
-<<<<<<< HEAD
-    @pytest.mark.asyncio
-=======
->>>>>>> 6d478524
     async def test_consumer_retry_logic(self, event_streaming, sample_event_data):
         """Test consumer retry logic on failures."""
         attempt_count = 0
@@ -475,10 +403,6 @@
 
         assert attempt_count == 3  # Initial + 2 retries
 
-<<<<<<< HEAD
-    @pytest.mark.asyncio
-=======
->>>>>>> 6d478524
     async def test_priority_grouping(self, event_streaming):
         """Test event grouping by priority."""
         events = [
@@ -517,10 +441,6 @@
         assert groups[EventPriority.HIGH][1].event_id == "high-2"
         assert groups[EventPriority.LOW][0].event_id == "low-1"
 
-<<<<<<< HEAD
-    @pytest.mark.asyncio
-=======
->>>>>>> 6d478524
     async def test_get_stream_info(self, event_streaming):
         """Test stream information retrieval."""
         async def consumer1(batch):
@@ -541,10 +461,6 @@
         assert "config" in info
         assert "statistics" in info
 
-<<<<<<< HEAD
-    @pytest.mark.asyncio
-=======
->>>>>>> 6d478524
     async def test_get_buffer_stats(self, event_streaming):
         """Test buffer statistics retrieval."""
         stats = await event_streaming.get_buffer_stats()
@@ -555,10 +471,6 @@
         assert "dropped_events" in stats
         assert "utilization" in stats
 
-<<<<<<< HEAD
-    @pytest.mark.asyncio
-=======
->>>>>>> 6d478524
     async def test_health_check(self, event_streaming):
         """Test health check functionality."""
         # Health check when stopped
@@ -573,10 +485,6 @@
         assert health["stream_active"] is True
         assert "timestamp" in health
 
-<<<<<<< HEAD
-    @pytest.mark.asyncio
-=======
->>>>>>> 6d478524
     async def test_stream_config_validation(self):
         """Test event stream configuration validation."""
         # Test invalid buffer size
@@ -591,10 +499,6 @@
         with pytest.raises(ValueError, match="Max retries must be non-negative"):
             EventStreamConfig(max_retries=-1)
 
-<<<<<<< HEAD
-    @pytest.mark.asyncio
-=======
->>>>>>> 6d478524
     async def test_stream_event_validation(self):
         """Test stream event validation."""
         # Test valid event

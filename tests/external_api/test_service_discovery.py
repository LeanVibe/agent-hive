--- conflicted
+++ resolved
@@ -54,14 +54,7 @@
             metadata={"version": "1.0.0"},
             tags=["worker"]
         )
-<<<<<<< HEAD
-    
-    @pytest.mark.asyncio
-
-    
-=======
-
->>>>>>> 6c8d77bf
+
     async def test_service_discovery_initialization(self, service_discovery):
         """Test service discovery initialization."""
         assert service_discovery.config["health_check_interval"] == 1
@@ -69,14 +62,7 @@
         assert service_discovery.services == {}
         assert service_discovery.service_watchers == {}
         assert service_discovery._running is False
-<<<<<<< HEAD
-    
-    @pytest.mark.asyncio
-
-    
-=======
-
->>>>>>> 6c8d77bf
+
     async def test_start_stop_service_discovery(self, service_discovery):
         """Test starting and stopping service discovery."""
         # Test start
@@ -95,14 +81,7 @@
         # Test stop when not running
         await service_discovery.stop()  # Should not raise error
         assert service_discovery._running is False
-<<<<<<< HEAD
-    
-    @pytest.mark.asyncio
-
-    
-=======
-
->>>>>>> 6c8d77bf
+
     async def test_register_service_success(self, service_discovery, sample_service_instance):
         """Test successful service registration."""
         result = await service_discovery.register_service(sample_service_instance)
@@ -115,14 +94,7 @@
         assert registration.status == ServiceStatus.STARTING
         assert registration.registered_at is not None
         assert registration.last_heartbeat is not None
-<<<<<<< HEAD
-    
-    @pytest.mark.asyncio
-
-    
-=======
-
->>>>>>> 6c8d77bf
+
     async def test_register_service_no_health_check(self, service_discovery, sample_service_instance_no_health):
         """Test service registration without health check."""
         result = await service_discovery.register_service(sample_service_instance_no_health)
@@ -130,14 +102,7 @@
         assert result is True
         registration = service_discovery.services[sample_service_instance_no_health.service_id]
         assert registration.status == ServiceStatus.HEALTHY  # Should be healthy without health check
-<<<<<<< HEAD
-    
-    @pytest.mark.asyncio
-
-    
-=======
-
->>>>>>> 6c8d77bf
+
     async def test_deregister_service_success(self, service_discovery, sample_service_instance):
         """Test successful service deregistration."""
         # Register first
@@ -149,26 +114,12 @@
 
         assert result is True
         assert sample_service_instance.service_id not in service_discovery.services
-<<<<<<< HEAD
-    
-    @pytest.mark.asyncio
-
-    
-=======
-
->>>>>>> 6c8d77bf
+
     async def test_deregister_nonexistent_service(self, service_discovery):
         """Test deregistering a non-existent service."""
         result = await service_discovery.deregister_service("non-existent-service")
         assert result is False
-<<<<<<< HEAD
-    
-    @pytest.mark.asyncio
-
-    
-=======
-
->>>>>>> 6c8d77bf
+
     async def test_discover_services(self, service_discovery, sample_service_instance, sample_service_instance_no_health):
         """Test service discovery by name."""
         # Register multiple instances of same service
@@ -182,14 +133,7 @@
         # Discover only healthy instances
         instances = await service_discovery.discover_services("test-service", healthy_only=True)
         assert len(instances) == 1  # Only the one without health check is healthy
-<<<<<<< HEAD
-    
-    @pytest.mark.asyncio
-
-    
-=======
-
->>>>>>> 6c8d77bf
+
     async def test_get_service_by_id(self, service_discovery, sample_service_instance):
         """Test getting service by ID."""
         # Service not registered
@@ -200,14 +144,7 @@
         await service_discovery.register_service(sample_service_instance)
         instance = await service_discovery.get_service_by_id(sample_service_instance.service_id)
         assert instance == sample_service_instance
-<<<<<<< HEAD
-    
-    @pytest.mark.asyncio
-
-    
-=======
-
->>>>>>> 6c8d77bf
+
     async def test_get_healthy_instance(self, service_discovery, sample_service_instance_no_health):
         """Test getting a healthy instance."""
         # No instances
@@ -218,14 +155,7 @@
         await service_discovery.register_service(sample_service_instance_no_health)
         instance = await service_discovery.get_healthy_instance("test-service")
         assert instance == sample_service_instance_no_health
-<<<<<<< HEAD
-    
-    @pytest.mark.asyncio
-
-    
-=======
-
->>>>>>> 6c8d77bf
+
     async def test_heartbeat_success(self, service_discovery, sample_service_instance):
         """Test successful heartbeat."""
         # Register service
@@ -237,26 +167,12 @@
 
         registration = service_discovery.services[sample_service_instance.service_id]
         assert registration.last_heartbeat is not None
-<<<<<<< HEAD
-    
-    @pytest.mark.asyncio
-
-    
-=======
-
->>>>>>> 6c8d77bf
+
     async def test_heartbeat_unknown_service(self, service_discovery):
         """Test heartbeat for unknown service."""
         result = await service_discovery.heartbeat("unknown-service")
         assert result is False
-<<<<<<< HEAD
-    
-    @pytest.mark.asyncio
-
-    
-=======
-
->>>>>>> 6c8d77bf
+
     async def test_heartbeat_recovery(self, service_discovery, sample_service_instance):
         """Test heartbeat recovery from unhealthy status."""
         # Register and simulate unhealthy status
@@ -268,14 +184,7 @@
         result = await service_discovery.heartbeat(sample_service_instance.service_id)
         assert result is True
         assert registration.status == ServiceStatus.HEALTHY
-<<<<<<< HEAD
-    
-    @pytest.mark.asyncio
-
-    
-=======
-
->>>>>>> 6c8d77bf
+
     async def test_get_service_status(self, service_discovery, sample_service_instance):
         """Test getting service status."""
         # Non-existent service
@@ -286,14 +195,7 @@
         await service_discovery.register_service(sample_service_instance)
         status = await service_discovery.get_service_status(sample_service_instance.service_id)
         assert status == ServiceStatus.STARTING
-<<<<<<< HEAD
-    
-    @pytest.mark.asyncio
-
-    
-=======
-
->>>>>>> 6c8d77bf
+
     async def test_list_services(self, service_discovery, sample_service_instance, sample_service_instance_no_health):
         """Test listing all services."""
         # Empty list
@@ -314,14 +216,7 @@
         assert "status" in service_info
         assert "registered_at" in service_info
         assert "last_heartbeat" in service_info
-<<<<<<< HEAD
-    
-    @pytest.mark.asyncio
-
-    
-=======
-
->>>>>>> 6c8d77bf
+
     async def test_get_system_info(self, service_discovery, sample_service_instance, sample_service_instance_no_health):
         """Test getting system information."""
         # Empty system
@@ -340,25 +235,11 @@
         assert info["healthy_instances"] == 1  # Only one without health check is healthy
         assert info["unique_services"] == 1
         assert "test-service" in info["service_names"]
-<<<<<<< HEAD
-    
-    @pytest.mark.asyncio
-
-    
+
     async def test_watch_service(self, service_discovery, sample_service_instance):
         """Test watching service changes."""
         events = []
-        
-        @pytest.mark.asyncio
-
-        
-=======
-
-    async def test_watch_service(self, service_discovery, sample_service_instance):
-        """Test watching service changes."""
-        events = []
-
->>>>>>> 6c8d77bf
+
         async def test_callback(event, instance):
             events.append((event, instance.service_id))
 
@@ -374,14 +255,7 @@
         assert len(events) == 1
         assert events[0][0] == "registered"
         assert events[0][1] == sample_service_instance.service_id
-<<<<<<< HEAD
-    
-    @pytest.mark.asyncio
-
-    
-=======
-
->>>>>>> 6c8d77bf
+
     async def test_health_check_loop(self, service_discovery, sample_service_instance):
         """Test health check loop functionality."""
         await service_discovery.start()
@@ -396,14 +270,7 @@
         await asyncio.sleep(0.1)
 
         await service_discovery.stop()
-<<<<<<< HEAD
-    
-    @pytest.mark.asyncio
-
-    
-=======
-
->>>>>>> 6c8d77bf
+
     async def test_cleanup_expired_services(self, service_discovery, sample_service_instance):
         """Test cleanup of expired services."""
         await service_discovery.start()
@@ -419,14 +286,7 @@
         await asyncio.sleep(0.1)
 
         await service_discovery.stop()
-<<<<<<< HEAD
-    
-    @pytest.mark.asyncio
-
-    
-=======
-
->>>>>>> 6c8d77bf
+
     async def test_perform_health_check(self, service_discovery, sample_service_instance):
         """Test health check performance."""
         # Test with health check URL
@@ -443,14 +303,7 @@
         )
         result = await service_discovery._perform_health_check(instance_no_health)
         assert result is True
-<<<<<<< HEAD
-    
-    @pytest.mark.asyncio
-
-    
-=======
-
->>>>>>> 6c8d77bf
+
     async def test_service_instance_dataclass(self):
         """Test ServiceInstance dataclass functionality."""
         instance = ServiceInstance(
@@ -469,14 +322,7 @@
         assert instance.tags == []  # Default from __post_init__
         assert instance.version == "1.0.0"
         assert instance.health_check_url is None
-<<<<<<< HEAD
-    
-    @pytest.mark.asyncio
-
-    
-=======
-
->>>>>>> 6c8d77bf
+
     async def test_service_registration_dataclass(self, sample_service_instance):
         """Test ServiceRegistration dataclass functionality."""
         registration = ServiceRegistration(
@@ -490,14 +336,7 @@
         assert registration.status == ServiceStatus.HEALTHY
         assert registration.health_check_interval == 30
         assert registration.ttl == 300
-<<<<<<< HEAD
-    
-    @pytest.mark.asyncio
-
-    
-=======
-
->>>>>>> 6c8d77bf
+
     async def test_service_status_enum(self):
         """Test ServiceStatus enum values."""
         assert ServiceStatus.HEALTHY.value == "healthy"
@@ -505,14 +344,7 @@
         assert ServiceStatus.STARTING.value == "starting"
         assert ServiceStatus.STOPPING.value == "stopping"
         assert ServiceStatus.UNKNOWN.value == "unknown"
-<<<<<<< HEAD
-    
-    @pytest.mark.asyncio
-
-    
-=======
-
->>>>>>> 6c8d77bf
+
     async def test_concurrent_service_operations(self, service_discovery):
         """Test concurrent service operations."""
         # Create multiple service instances
@@ -541,14 +373,7 @@
         # Discover all
         discovered = await service_discovery.discover_services("test-service", healthy_only=False)
         assert len(discovered) == 10
-<<<<<<< HEAD
-    
-    @pytest.mark.asyncio
-
-    
-=======
-
->>>>>>> 6c8d77bf
+
     async def test_watcher_error_handling(self, service_discovery, sample_service_instance):
         """Test error handling in watchers."""
         async def failing_callback(event, instance):
@@ -560,14 +385,7 @@
         # Register service (should not crash despite callback error)
         result = await service_discovery.register_service(sample_service_instance)
         assert result is True
-<<<<<<< HEAD
-    
-    @pytest.mark.asyncio
-
-    
-=======
-
->>>>>>> 6c8d77bf
+
     async def test_multiple_watchers(self, service_discovery, sample_service_instance):
         """Test multiple watchers for the same service."""
         events1 = []

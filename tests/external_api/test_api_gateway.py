"""
Tests for ApiGateway component.
"""

import pytest
import asyncio
from datetime import datetime
from unittest.mock import AsyncMock, patch

from external_api.api_gateway import ApiGateway
from external_api.models import (
    ApiGatewayConfig,
    ApiRequest,
    ApiResponse
)


class TestApiGateway:
    """Test suite for ApiGateway class."""

    @pytest.fixture
    def gateway_config(self):
        """Create test API gateway configuration."""
        return ApiGatewayConfig(
            host="localhost",
            port=8081,
            api_prefix="/api/v1",
            enable_cors=True,
            cors_origins=["*"],
            rate_limit_requests=100,
            rate_limit_window=3600,
            auth_required=False,
            request_timeout=30
        )

    @pytest.fixture
    def gateway_config_with_auth(self):
        """Create test API gateway configuration with auth enabled."""
        return ApiGatewayConfig(
            host="localhost",
            port=8081,
            api_prefix="/api/v1",
            auth_required=True,
            api_key_header="X-API-Key"
        )

    @pytest.fixture
    def api_gateway(self, gateway_config):
        """Create ApiGateway instance."""
        return ApiGateway(gateway_config)

    @pytest.fixture
    def auth_gateway(self, gateway_config_with_auth):
        """Create ApiGateway instance with auth."""
        return ApiGateway(gateway_config_with_auth)

    @pytest.fixture
    def sample_request(self):
        """Create sample API request."""
        return ApiRequest(
            method="GET",
            path="/api/v1/tasks",
            headers={"Content-Type": "application/json"},
            query_params={"status": "active"},
            body=None,
            timestamp=datetime.now(),
            request_id="req-123",
            client_ip="127.0.0.1"
        )

<<<<<<< HEAD
    @pytest.mark.asyncio
=======
>>>>>>> 38a11a0b
    async def test_gateway_initialization(self, api_gateway, gateway_config):
        """Test API gateway initialization."""
        assert api_gateway.config == gateway_config
        assert api_gateway.routes == {}
        assert api_gateway.middleware == []
        assert api_gateway.rate_limiter == {}
        assert api_gateway.api_keys == {}
        assert not api_gateway.server_started
        assert api_gateway._request_count == 0

<<<<<<< HEAD
    @pytest.mark.asyncio
=======
>>>>>>> 38a11a0b
    async def test_start_stop_server(self, api_gateway):
        """Test server start and stop functionality."""
        # Test start
        await api_gateway.start_server()
        assert api_gateway.server_started

        # Test start when already started
        await api_gateway.start_server()  # Should not raise error
        assert api_gateway.server_started

        # Test stop
        await api_gateway.stop_server()
        assert not api_gateway.server_started

        # Test stop when not running
        await api_gateway.stop_server()  # Should not raise error
        assert not api_gateway.server_started

<<<<<<< HEAD
    @pytest.mark.asyncio
=======
>>>>>>> 38a11a0b
    async def test_register_route(self, api_gateway):
        """Test route registration."""
        async def test_handler(request):
            return {"status_code": 200, "body": {"result": "success"}}

        # Test successful registration
        api_gateway.register_route("/test", "GET", test_handler)
        assert "/test" in api_gateway.routes
        assert "GET" in api_gateway.routes["/test"]
        assert api_gateway.routes["/test"]["GET"] == test_handler

        # Test non-async handler rejection
        def sync_handler(request):
            return {"status_code": 200, "body": {"result": "success"}}

        with pytest.raises(ValueError, match="Handler must be an async function"):
            api_gateway.register_route("/sync", "GET", sync_handler)

<<<<<<< HEAD
    @pytest.mark.asyncio
=======
>>>>>>> 38a11a0b
    async def test_unregister_route(self, api_gateway):
        """Test route unregistration."""
        async def test_handler(request):
            return {"status_code": 200, "body": {"result": "success"}}

        # Register route first
        api_gateway.register_route("/test", "GET", test_handler)
        api_gateway.register_route("/test", "POST", test_handler)

        # Test successful unregistration
        result = api_gateway.unregister_route("/test", "GET")
        assert result is True
        assert "GET" not in api_gateway.routes["/test"]
        assert "POST" in api_gateway.routes["/test"]  # Should still exist

        # Unregister last method - should remove path
        result = api_gateway.unregister_route("/test", "POST")
        assert result is True
        assert "/test" not in api_gateway.routes

        # Test unregistration of non-existent route
        result = api_gateway.unregister_route("/non_existent", "GET")
        assert result is False

<<<<<<< HEAD
    @pytest.mark.asyncio
=======
>>>>>>> 38a11a0b
    async def test_add_middleware(self, api_gateway):
        """Test middleware addition."""
        async def test_middleware(request):
            return {"continue": True}

        # Test successful addition
        api_gateway.add_middleware(test_middleware)
        assert len(api_gateway.middleware) == 1
        assert api_gateway.middleware[0] == test_middleware

        # Test non-async middleware rejection
        def sync_middleware(request):
            return {"continue": True}

        with pytest.raises(ValueError, match="Middleware must be an async function"):
            api_gateway.add_middleware(sync_middleware)

<<<<<<< HEAD
    @pytest.mark.asyncio
=======
>>>>>>> 38a11a0b
    async def test_register_api_key(self, auth_gateway):
        """Test API key registration."""
        metadata = {
            "name": "Test API",
            "permissions": ["read", "write"],
            "rate_limit": 1000
        }

        auth_gateway.register_api_key("test-key-123", metadata)

        assert "test-key-123" in auth_gateway.api_keys
        key_data = auth_gateway.api_keys["test-key-123"]
        assert key_data["name"] == "Test API"
        assert key_data["permissions"] == ["read", "write"]
        assert "created_at" in key_data
        assert key_data["request_count"] == 0

<<<<<<< HEAD
    @pytest.mark.asyncio
=======
>>>>>>> 38a11a0b
    async def test_handle_request_success(self, api_gateway, sample_request):
        """Test successful request handling."""
        async def test_handler(request):
            return {
                "status_code": 200,
                "body": {"message": "success", "path": request.path}
            }

        api_gateway.register_route("/tasks", "GET", test_handler)

        response = await api_gateway.handle_request(sample_request)

        assert isinstance(response, ApiResponse)
        assert response.status_code == 200
        assert response.body["message"] == "success"
        assert response.request_id == sample_request.request_id
        assert response.processing_time > 0

<<<<<<< HEAD
    @pytest.mark.asyncio
=======
>>>>>>> 38a11a0b
    async def test_handle_request_route_not_found(self, api_gateway, sample_request):
        """Test handling of non-existent routes."""
        response = await api_gateway.handle_request(sample_request)

        assert response.status_code == 404
        assert "Route not found" in response.body["error"]

<<<<<<< HEAD
    @pytest.mark.asyncio
=======
>>>>>>> 38a11a0b
    async def test_handle_request_authentication_required(self, auth_gateway, sample_request):
        """Test authentication when required."""
        # No API key provided
        response = await auth_gateway.handle_request(sample_request)
        assert response.status_code == 401
        assert "Missing X-API-Key header" in response.body["error"]

        # Invalid API key
        sample_request.headers["X-API-Key"] = "invalid-key"
        response = await auth_gateway.handle_request(sample_request)
        assert response.status_code == 401
        assert "Invalid API key" in response.body["error"]

        # Valid API key
        auth_gateway.register_api_key("valid-key", {"name": "Test"})
        sample_request.headers["X-API-Key"] = "valid-key"

        async def test_handler(request):
            return {"status_code": 200, "body": {"authorized": True}}

        auth_gateway.register_route("/tasks", "GET", test_handler)
        response = await auth_gateway.handle_request(sample_request)
        assert response.status_code == 200

<<<<<<< HEAD
    @pytest.mark.asyncio
=======
>>>>>>> 38a11a0b
    async def test_handle_request_rate_limiting(self, api_gateway, sample_request):
        """Test rate limiting functionality."""
        async def test_handler(request):
            return {"status_code": 200, "body": {"result": "ok"}}

        api_gateway.register_route("/tasks", "GET", test_handler)

        # Make requests up to limit
        for _ in range(100):  # config.rate_limit_requests = 100
            response = await api_gateway.handle_request(sample_request)
            assert response.status_code == 200

        # Next request should be rate limited
        response = await api_gateway.handle_request(sample_request)
        assert response.status_code == 429
        assert "Rate limit exceeded" in response.body["error"]

<<<<<<< HEAD
    @pytest.mark.asyncio
=======
>>>>>>> 38a11a0b
    async def test_handle_request_cors_preflight(self, api_gateway):
        """Test CORS preflight handling."""
        options_request = ApiRequest(
            method="OPTIONS",
            path="/api/v1/tasks",
            headers={},
            query_params={},
            body=None,
            timestamp=datetime.now(),
            request_id="options-123",
            client_ip="127.0.0.1"
        )

        response = await api_gateway.handle_request(options_request)

        assert response.status_code == 200
        assert "Access-Control-Allow-Origin" in response.headers
        assert "Access-Control-Allow-Methods" in response.headers

<<<<<<< HEAD
    @pytest.mark.asyncio
=======
>>>>>>> 38a11a0b
    async def test_handle_request_timeout(self, api_gateway, sample_request):
        """Test request timeout handling."""
        async def slow_handler(request):
            await asyncio.sleep(35)  # Longer than config.request_timeout (30)
            return {"status_code": 200, "body": {"result": "done"}}

        api_gateway.register_route("/tasks", "GET", slow_handler)

        response = await api_gateway.handle_request(sample_request)
        assert response.status_code == 504
        assert "Request timeout" in response.body["error"]

<<<<<<< HEAD
    @pytest.mark.asyncio
=======
>>>>>>> 38a11a0b
    async def test_handle_request_handler_error(self, api_gateway, sample_request):
        """Test handler error handling."""
        async def error_handler(request):
            raise ValueError("Test error")

        api_gateway.register_route("/tasks", "GET", error_handler)

        response = await api_gateway.handle_request(sample_request)
        assert response.status_code == 500
        assert "Internal server error" in response.body["error"]

<<<<<<< HEAD
    @pytest.mark.asyncio
=======
>>>>>>> 38a11a0b
    async def test_middleware_processing(self, api_gateway, sample_request):
        """Test middleware processing."""
        middleware_calls = []

        async def middleware1(request):
            middleware_calls.append("middleware1")
            return {"continue": True}

        async def middleware2(request):
            middleware_calls.append("middleware2")
            return {"continue": True}

        async def stopping_middleware(request):
            middleware_calls.append("stopping")
            return {
                "stop_processing": True,
                "status_code": 403,
                "body": {"error": "Forbidden"}
            }

        async def test_handler(request):
            middleware_calls.append("handler")
            return {"status_code": 200, "body": {"result": "success"}}

        # Test normal middleware flow
        api_gateway.add_middleware(middleware1)
        api_gateway.add_middleware(middleware2)
        api_gateway.register_route("/tasks", "GET", test_handler)

        response = await api_gateway.handle_request(sample_request)
        assert response.status_code == 200
        assert middleware_calls == ["middleware1", "middleware2", "handler"]

        # Test stopping middleware
        middleware_calls.clear()
        api_gateway.add_middleware(stopping_middleware)

        response = await api_gateway.handle_request(sample_request)
        assert response.status_code == 403
        assert middleware_calls == ["middleware1", "middleware2", "stopping"]

<<<<<<< HEAD
    @pytest.mark.asyncio
=======
>>>>>>> 38a11a0b
    async def test_find_handler(self, api_gateway):
        """Test route handler finding logic."""
        async def test_handler(request):
            return {"status_code": 200}

        api_gateway.register_route("/tasks", "GET", test_handler)

        # Test with API prefix
        handler = api_gateway._find_handler("/api/v1/tasks", "GET")
        assert handler == test_handler

        # Test without API prefix
        handler = api_gateway._find_handler("/tasks", "GET")
        assert handler == test_handler

        # Test non-existent route
        handler = api_gateway._find_handler("/non-existent", "GET")
        assert handler is None

        # Test wrong method
        handler = api_gateway._find_handler("/tasks", "POST")
        assert handler is None

<<<<<<< HEAD
    @pytest.mark.asyncio
=======
>>>>>>> 38a11a0b
    async def test_get_gateway_info(self, api_gateway):
        """Test gateway information retrieval."""
        async def handler1(request):
            return {}

        async def handler2(request):
            return {}

        api_gateway.register_route("/route1", "GET", handler1)
        api_gateway.register_route("/route1", "POST", handler2)
        api_gateway.register_route("/route2", "GET", handler1)

        info = api_gateway.get_gateway_info()

        assert info["server_status"] == "stopped"
        assert len(info["registered_routes"]) == 2
        assert set(info["registered_routes"]["/route1"]) == {"GET", "POST"}
        assert info["registered_routes"]["/route2"] == ["GET"]
        assert info["middleware_count"] == 0
        assert info["total_requests"] == 0

<<<<<<< HEAD
    @pytest.mark.asyncio
=======
>>>>>>> 38a11a0b
    async def test_health_check(self, api_gateway):
        """Test health check functionality."""
        # Health check when stopped
        health = await api_gateway.health_check()
        assert health["status"] == "unhealthy"
        assert health["server_running"] is False

        # Start server and check again
        await api_gateway.start_server()
        health = await api_gateway.health_check()
        assert health["status"] == "healthy"
        assert health["server_running"] is True
        assert "timestamp" in health

<<<<<<< HEAD
    @pytest.mark.asyncio
=======
>>>>>>> 38a11a0b
    async def test_api_gateway_config_validation(self):
        """Test API gateway configuration validation."""
        # Test invalid port
        with pytest.raises(ValueError, match="Port must be between 1-65535"):
            ApiGatewayConfig(port=0)

        with pytest.raises(ValueError, match="Port must be between 1-65535"):
            ApiGatewayConfig(port=70000)

        # Test invalid timeout
        with pytest.raises(ValueError, match="Request timeout must be positive"):
            ApiGatewayConfig(request_timeout=0)

<<<<<<< HEAD
    @pytest.mark.asyncio
=======
>>>>>>> 38a11a0b
    async def test_api_request_validation(self):
        """Test API request validation."""
        # Test valid request
        request = ApiRequest(
            method="GET",
            path="/test",
            headers={},
            query_params={},
            body=None,
            timestamp=datetime.now(),
            request_id="test-123",
            client_ip="127.0.0.1"
        )
        assert request.method == "GET"

        # Test invalid method
        with pytest.raises(ValueError, match="Invalid HTTP method"):
            ApiRequest(
                method="INVALID",
                path="/test",
                headers={},
                query_params={},
                body=None,
                timestamp=datetime.now(),
                request_id="test-123",
                client_ip="127.0.0.1"
            )

        # Test empty request ID
        with pytest.raises(ValueError, match="Request ID cannot be empty"):
            ApiRequest(
                method="GET",
                path="/test",
                headers={},
                query_params={},
                body=None,
                timestamp=datetime.now(),
                request_id="",
                client_ip="127.0.0.1"
            )

<<<<<<< HEAD
    @pytest.mark.asyncio
=======
>>>>>>> 38a11a0b
    async def test_api_response_validation(self):
        """Test API response validation."""
        # Test valid response
        response = ApiResponse(
            status_code=200,
            headers={},
            body={"result": "success"},
            timestamp=datetime.now(),
            processing_time=15.5,
            request_id="test-123"
        )
        assert response.status_code == 200

        # Test invalid status code
        with pytest.raises(ValueError, match="Invalid status code"):
            ApiResponse(
                status_code=99,  # Below 100
                headers={},
                body={},
                timestamp=datetime.now(),
                processing_time=10.0,
                request_id="test-123"
            )

        # Test negative processing time
        with pytest.raises(ValueError, match="Processing time must be non-negative"):
            ApiResponse(
                status_code=200,
                headers={},
                body={},
                timestamp=datetime.now(),
                processing_time=-5.0,
                request_id="test-123"
            )<|MERGE_RESOLUTION|>--- conflicted
+++ resolved
@@ -68,10 +68,6 @@
             client_ip="127.0.0.1"
         )
 
-<<<<<<< HEAD
-    @pytest.mark.asyncio
-=======
->>>>>>> 38a11a0b
     async def test_gateway_initialization(self, api_gateway, gateway_config):
         """Test API gateway initialization."""
         assert api_gateway.config == gateway_config
@@ -82,10 +78,6 @@
         assert not api_gateway.server_started
         assert api_gateway._request_count == 0
 
-<<<<<<< HEAD
-    @pytest.mark.asyncio
-=======
->>>>>>> 38a11a0b
     async def test_start_stop_server(self, api_gateway):
         """Test server start and stop functionality."""
         # Test start
@@ -104,10 +96,6 @@
         await api_gateway.stop_server()  # Should not raise error
         assert not api_gateway.server_started
 
-<<<<<<< HEAD
-    @pytest.mark.asyncio
-=======
->>>>>>> 38a11a0b
     async def test_register_route(self, api_gateway):
         """Test route registration."""
         async def test_handler(request):
@@ -126,10 +114,6 @@
         with pytest.raises(ValueError, match="Handler must be an async function"):
             api_gateway.register_route("/sync", "GET", sync_handler)
 
-<<<<<<< HEAD
-    @pytest.mark.asyncio
-=======
->>>>>>> 38a11a0b
     async def test_unregister_route(self, api_gateway):
         """Test route unregistration."""
         async def test_handler(request):
@@ -154,10 +138,6 @@
         result = api_gateway.unregister_route("/non_existent", "GET")
         assert result is False
 
-<<<<<<< HEAD
-    @pytest.mark.asyncio
-=======
->>>>>>> 38a11a0b
     async def test_add_middleware(self, api_gateway):
         """Test middleware addition."""
         async def test_middleware(request):
@@ -175,10 +155,6 @@
         with pytest.raises(ValueError, match="Middleware must be an async function"):
             api_gateway.add_middleware(sync_middleware)
 
-<<<<<<< HEAD
-    @pytest.mark.asyncio
-=======
->>>>>>> 38a11a0b
     async def test_register_api_key(self, auth_gateway):
         """Test API key registration."""
         metadata = {
@@ -196,10 +172,6 @@
         assert "created_at" in key_data
         assert key_data["request_count"] == 0
 
-<<<<<<< HEAD
-    @pytest.mark.asyncio
-=======
->>>>>>> 38a11a0b
     async def test_handle_request_success(self, api_gateway, sample_request):
         """Test successful request handling."""
         async def test_handler(request):
@@ -218,10 +190,6 @@
         assert response.request_id == sample_request.request_id
         assert response.processing_time > 0
 
-<<<<<<< HEAD
-    @pytest.mark.asyncio
-=======
->>>>>>> 38a11a0b
     async def test_handle_request_route_not_found(self, api_gateway, sample_request):
         """Test handling of non-existent routes."""
         response = await api_gateway.handle_request(sample_request)
@@ -229,10 +197,6 @@
         assert response.status_code == 404
         assert "Route not found" in response.body["error"]
 
-<<<<<<< HEAD
-    @pytest.mark.asyncio
-=======
->>>>>>> 38a11a0b
     async def test_handle_request_authentication_required(self, auth_gateway, sample_request):
         """Test authentication when required."""
         # No API key provided
@@ -257,10 +221,6 @@
         response = await auth_gateway.handle_request(sample_request)
         assert response.status_code == 200
 
-<<<<<<< HEAD
-    @pytest.mark.asyncio
-=======
->>>>>>> 38a11a0b
     async def test_handle_request_rate_limiting(self, api_gateway, sample_request):
         """Test rate limiting functionality."""
         async def test_handler(request):
@@ -278,10 +238,6 @@
         assert response.status_code == 429
         assert "Rate limit exceeded" in response.body["error"]
 
-<<<<<<< HEAD
-    @pytest.mark.asyncio
-=======
->>>>>>> 38a11a0b
     async def test_handle_request_cors_preflight(self, api_gateway):
         """Test CORS preflight handling."""
         options_request = ApiRequest(
@@ -301,10 +257,6 @@
         assert "Access-Control-Allow-Origin" in response.headers
         assert "Access-Control-Allow-Methods" in response.headers
 
-<<<<<<< HEAD
-    @pytest.mark.asyncio
-=======
->>>>>>> 38a11a0b
     async def test_handle_request_timeout(self, api_gateway, sample_request):
         """Test request timeout handling."""
         async def slow_handler(request):
@@ -317,10 +269,6 @@
         assert response.status_code == 504
         assert "Request timeout" in response.body["error"]
 
-<<<<<<< HEAD
-    @pytest.mark.asyncio
-=======
->>>>>>> 38a11a0b
     async def test_handle_request_handler_error(self, api_gateway, sample_request):
         """Test handler error handling."""
         async def error_handler(request):
@@ -332,10 +280,6 @@
         assert response.status_code == 500
         assert "Internal server error" in response.body["error"]
 
-<<<<<<< HEAD
-    @pytest.mark.asyncio
-=======
->>>>>>> 38a11a0b
     async def test_middleware_processing(self, api_gateway, sample_request):
         """Test middleware processing."""
         middleware_calls = []
@@ -377,10 +321,6 @@
         assert response.status_code == 403
         assert middleware_calls == ["middleware1", "middleware2", "stopping"]
 
-<<<<<<< HEAD
-    @pytest.mark.asyncio
-=======
->>>>>>> 38a11a0b
     async def test_find_handler(self, api_gateway):
         """Test route handler finding logic."""
         async def test_handler(request):
@@ -404,10 +344,6 @@
         handler = api_gateway._find_handler("/tasks", "POST")
         assert handler is None
 
-<<<<<<< HEAD
-    @pytest.mark.asyncio
-=======
->>>>>>> 38a11a0b
     async def test_get_gateway_info(self, api_gateway):
         """Test gateway information retrieval."""
         async def handler1(request):
@@ -429,10 +365,6 @@
         assert info["middleware_count"] == 0
         assert info["total_requests"] == 0
 
-<<<<<<< HEAD
-    @pytest.mark.asyncio
-=======
->>>>>>> 38a11a0b
     async def test_health_check(self, api_gateway):
         """Test health check functionality."""
         # Health check when stopped
@@ -447,10 +379,6 @@
         assert health["server_running"] is True
         assert "timestamp" in health
 
-<<<<<<< HEAD
-    @pytest.mark.asyncio
-=======
->>>>>>> 38a11a0b
     async def test_api_gateway_config_validation(self):
         """Test API gateway configuration validation."""
         # Test invalid port
@@ -464,10 +392,6 @@
         with pytest.raises(ValueError, match="Request timeout must be positive"):
             ApiGatewayConfig(request_timeout=0)
 
-<<<<<<< HEAD
-    @pytest.mark.asyncio
-=======
->>>>>>> 38a11a0b
     async def test_api_request_validation(self):
         """Test API request validation."""
         # Test valid request
@@ -509,10 +433,6 @@
                 client_ip="127.0.0.1"
             )
 
-<<<<<<< HEAD
-    @pytest.mark.asyncio
-=======
->>>>>>> 38a11a0b
     async def test_api_response_validation(self):
         """Test API response validation."""
         # Test valid response

"""
Tests for ApiGateway component.
"""

import pytest
import asyncio
import random
from datetime import datetime
from unittest.mock import AsyncMock, patch

from external_api.api_gateway import ApiGateway
from external_api.models import (
    ApiGatewayConfig,
    ApiRequest,
    ApiResponse
)


class TestApiGateway:
    """Test suite for ApiGateway class."""

    @pytest.fixture
    def gateway_config(self):
        """Create test API gateway configuration."""
        # Use random port to avoid conflicts between tests
        port = random.randint(9000, 9999)
        return ApiGatewayConfig(
            host="localhost",
            port=port,
            api_prefix="/api/v1",
            enable_cors=True,
            cors_origins=["*"],
            rate_limit_requests=100,
            rate_limit_window=3600,
            auth_required=False,
            request_timeout=30
        )

    @pytest.fixture
    def gateway_config_with_auth(self):
        """Create test API gateway configuration with auth enabled."""
        # Use random port to avoid conflicts between tests
        port = random.randint(9000, 9999)
        return ApiGatewayConfig(
            host="localhost",
            port=port,
            api_prefix="/api/v1",
            auth_required=True,
            api_key_header="X-API-Key"
        )

    @pytest.fixture
    def api_gateway(self, gateway_config):
        """Create ApiGateway instance."""
        return ApiGateway(gateway_config)

    @pytest.fixture
    def auth_gateway(self, gateway_config_with_auth):
        """Create ApiGateway instance with auth."""
        return ApiGateway(gateway_config_with_auth)

    @pytest.fixture
    def sample_request(self):
        """Create sample API request."""
        return ApiRequest(
            method="GET",
            path="/api/v1/tasks",
            headers={"Content-Type": "application/json"},
            query_params={"status": "active"},
            body=None,
            timestamp=datetime.now(),
            request_id="req-123",
            client_ip="127.0.0.1"
        )
<<<<<<< HEAD
    
=======

>>>>>>> 6c8d77bf
    @pytest.mark.asyncio
    async def test_gateway_initialization(self, api_gateway, gateway_config):
        """Test API gateway initialization."""
        assert api_gateway.config == gateway_config
        assert api_gateway.routes == {}
        assert api_gateway.middleware == []
        assert api_gateway.rate_limiter == {}
        assert api_gateway.api_keys == {}
        assert not api_gateway.server_started
        assert api_gateway._request_count == 0
<<<<<<< HEAD
    
=======

>>>>>>> 6c8d77bf
    @pytest.mark.asyncio
    async def test_start_stop_server(self, api_gateway):
        """Test server start and stop functionality."""
        # Test start
        await api_gateway.start_server()
        assert api_gateway.server_started

        # Test start when already started
        await api_gateway.start_server()  # Should not raise error
        assert api_gateway.server_started

        # Test stop
        await api_gateway.stop_server()
        assert not api_gateway.server_started

        # Test stop when not running
        await api_gateway.stop_server()  # Should not raise error
        assert not api_gateway.server_started
<<<<<<< HEAD
    
=======

>>>>>>> 6c8d77bf
    @pytest.mark.asyncio
    async def test_register_route(self, api_gateway):
        """Test route registration."""
        async def test_handler(request):
            return {"status_code": 200, "body": {"result": "success"}}

        # Test successful registration
        api_gateway.register_route("/test", "GET", test_handler)
        assert "/test" in api_gateway.routes
        assert "GET" in api_gateway.routes["/test"]
        assert api_gateway.routes["/test"]["GET"] == test_handler

        # Test non-async handler rejection
        def sync_handler(request):
            return {"status_code": 200, "body": {"result": "success"}}

        with pytest.raises(ValueError, match="Handler must be an async function"):
            api_gateway.register_route("/sync", "GET", sync_handler)
<<<<<<< HEAD
    
=======

>>>>>>> 6c8d77bf
    @pytest.mark.asyncio
    async def test_unregister_route(self, api_gateway):
        """Test route unregistration."""
        async def test_handler(request):
            return {"status_code": 200, "body": {"result": "success"}}

        # Register route first
        api_gateway.register_route("/test", "GET", test_handler)
        api_gateway.register_route("/test", "POST", test_handler)

        # Test successful unregistration
        result = api_gateway.unregister_route("/test", "GET")
        assert result is True
        assert "GET" not in api_gateway.routes["/test"]
        assert "POST" in api_gateway.routes["/test"]  # Should still exist

        # Unregister last method - should remove path
        result = api_gateway.unregister_route("/test", "POST")
        assert result is True
        assert "/test" not in api_gateway.routes

        # Test unregistration of non-existent route
        result = api_gateway.unregister_route("/non_existent", "GET")
        assert result is False
<<<<<<< HEAD
    
=======

>>>>>>> 6c8d77bf
    @pytest.mark.asyncio
    async def test_add_middleware(self, api_gateway):
        """Test middleware addition."""
        async def test_middleware(request):
            return {"continue": True}

        # Test successful addition
        api_gateway.add_middleware(test_middleware)
        assert len(api_gateway.middleware) == 1
        assert api_gateway.middleware[0] == test_middleware

        # Test non-async middleware rejection
        def sync_middleware(request):
            return {"continue": True}

        with pytest.raises(ValueError, match="Middleware must be an async function"):
            api_gateway.add_middleware(sync_middleware)
<<<<<<< HEAD
    
=======

>>>>>>> 6c8d77bf
    @pytest.mark.asyncio
    async def test_register_api_key(self, auth_gateway):
        """Test API key registration."""
        metadata = {
            "name": "Test API",
            "permissions": ["read", "write"],
            "rate_limit": 1000
        }

        auth_gateway.register_api_key("test-key-123", metadata)

        assert "test-key-123" in auth_gateway.api_keys
        key_data = auth_gateway.api_keys["test-key-123"]
        assert key_data["name"] == "Test API"
        assert key_data["permissions"] == ["read", "write"]
        assert "created_at" in key_data
        assert key_data["request_count"] == 0
<<<<<<< HEAD
    
=======

>>>>>>> 6c8d77bf
    @pytest.mark.asyncio
    async def test_handle_request_success(self, api_gateway, sample_request):
        """Test successful request handling."""
        async def test_handler(request):
            return {
                "status_code": 200,
                "body": {"message": "success", "path": request.path}
            }

        api_gateway.register_route("/tasks", "GET", test_handler)

        response = await api_gateway.handle_request(sample_request)

        assert isinstance(response, ApiResponse)
        assert response.status_code == 200
        assert response.body["message"] == "success"
        assert response.request_id == sample_request.request_id
        assert response.processing_time > 0
<<<<<<< HEAD
    
=======

>>>>>>> 6c8d77bf
    @pytest.mark.asyncio
    async def test_handle_request_route_not_found(self, api_gateway, sample_request):
        """Test handling of non-existent routes."""
        response = await api_gateway.handle_request(sample_request)

        assert response.status_code == 404
        assert "Route not found" in response.body["error"]
<<<<<<< HEAD
    
=======

>>>>>>> 6c8d77bf
    @pytest.mark.asyncio
    async def test_handle_request_authentication_required(self, auth_gateway, sample_request):
        """Test authentication when required."""
        # No API key provided
        response = await auth_gateway.handle_request(sample_request)
        assert response.status_code == 401
        assert "Missing X-API-Key header" in response.body["error"]

        # Invalid API key
        sample_request.headers["X-API-Key"] = "invalid-key"
        response = await auth_gateway.handle_request(sample_request)
        assert response.status_code == 401
        assert "Invalid API key" in response.body["error"]

        # Valid API key
        auth_gateway.register_api_key("valid-key", {"name": "Test"})
        sample_request.headers["X-API-Key"] = "valid-key"

        async def test_handler(request):
            return {"status_code": 200, "body": {"authorized": True}}

        auth_gateway.register_route("/tasks", "GET", test_handler)
        response = await auth_gateway.handle_request(sample_request)
        assert response.status_code == 200
<<<<<<< HEAD
    
=======

>>>>>>> 6c8d77bf
    @pytest.mark.asyncio
    async def test_handle_request_rate_limiting(self, api_gateway, sample_request):
        """Test rate limiting functionality."""
        async def test_handler(request):
            return {"status_code": 200, "body": {"result": "ok"}}

        api_gateway.register_route("/tasks", "GET", test_handler)

        # Make requests up to limit
        for _ in range(100):  # config.rate_limit_requests = 100
            response = await api_gateway.handle_request(sample_request)
            assert response.status_code == 200

        # Next request should be rate limited
        response = await api_gateway.handle_request(sample_request)
        assert response.status_code == 429
        assert "Rate limit exceeded" in response.body["error"]
<<<<<<< HEAD
    
=======

>>>>>>> 6c8d77bf
    @pytest.mark.asyncio
    async def test_handle_request_cors_preflight(self, api_gateway):
        """Test CORS preflight handling."""
        options_request = ApiRequest(
            method="OPTIONS",
            path="/api/v1/tasks",
            headers={},
            query_params={},
            body=None,
            timestamp=datetime.now(),
            request_id="options-123",
            client_ip="127.0.0.1"
        )

        response = await api_gateway.handle_request(options_request)

        assert response.status_code == 200
        assert "Access-Control-Allow-Origin" in response.headers
        assert "Access-Control-Allow-Methods" in response.headers
<<<<<<< HEAD
    
=======

>>>>>>> 6c8d77bf
    @pytest.mark.asyncio
    async def test_handle_request_timeout(self, api_gateway, sample_request):
        """Test request timeout handling."""
        async def slow_handler(request):
            await asyncio.sleep(35)  # Longer than config.request_timeout (30)
            return {"status_code": 200, "body": {"result": "done"}}

        api_gateway.register_route("/tasks", "GET", slow_handler)

        response = await api_gateway.handle_request(sample_request)
        assert response.status_code == 504
        assert "Request timeout" in response.body["error"]
<<<<<<< HEAD
    
=======

>>>>>>> 6c8d77bf
    @pytest.mark.asyncio
    async def test_handle_request_handler_error(self, api_gateway, sample_request):
        """Test handler error handling."""
        async def error_handler(request):
            raise ValueError("Test error")

        api_gateway.register_route("/tasks", "GET", error_handler)

        response = await api_gateway.handle_request(sample_request)
        assert response.status_code == 500
        assert "Internal server error" in response.body["error"]
<<<<<<< HEAD
    
=======

>>>>>>> 6c8d77bf
    @pytest.mark.asyncio
    async def test_middleware_processing(self, api_gateway, sample_request):
        """Test middleware processing."""
        middleware_calls = []

        async def middleware1(request):
            middleware_calls.append("middleware1")
            return {"continue": True}

        async def middleware2(request):
            middleware_calls.append("middleware2")
            return {"continue": True}

        async def stopping_middleware(request):
            middleware_calls.append("stopping")
            return {
                "stop_processing": True,
                "status_code": 403,
                "body": {"error": "Forbidden"}
            }

        async def test_handler(request):
            middleware_calls.append("handler")
            return {"status_code": 200, "body": {"result": "success"}}

        # Test normal middleware flow
        api_gateway.add_middleware(middleware1)
        api_gateway.add_middleware(middleware2)
        api_gateway.register_route("/tasks", "GET", test_handler)

        response = await api_gateway.handle_request(sample_request)
        assert response.status_code == 200
        assert middleware_calls == ["middleware1", "middleware2", "handler"]

        # Test stopping middleware
        middleware_calls.clear()
        api_gateway.add_middleware(stopping_middleware)

        response = await api_gateway.handle_request(sample_request)
        assert response.status_code == 403
        assert middleware_calls == ["middleware1", "middleware2", "stopping"]
<<<<<<< HEAD
    
=======

>>>>>>> 6c8d77bf
    @pytest.mark.asyncio
    async def test_find_handler(self, api_gateway):
        """Test route handler finding logic."""
        async def test_handler(request):
            return {"status_code": 200}

        api_gateway.register_route("/tasks", "GET", test_handler)

        # Test with API prefix
        handler = api_gateway._find_handler("/api/v1/tasks", "GET")
        assert handler == test_handler

        # Test without API prefix
        handler = api_gateway._find_handler("/tasks", "GET")
        assert handler == test_handler

        # Test non-existent route
        handler = api_gateway._find_handler("/non-existent", "GET")
        assert handler is None

        # Test wrong method
        handler = api_gateway._find_handler("/tasks", "POST")
        assert handler is None
<<<<<<< HEAD
    
=======

>>>>>>> 6c8d77bf
    @pytest.mark.asyncio
    async def test_get_gateway_info(self, api_gateway):
        """Test gateway information retrieval."""
        async def handler1(request):
            return {}

        async def handler2(request):
            return {}

        api_gateway.register_route("/route1", "GET", handler1)
        api_gateway.register_route("/route1", "POST", handler2)
        api_gateway.register_route("/route2", "GET", handler1)

        info = api_gateway.get_gateway_info()

        assert info["server_status"] == "stopped"
        assert len(info["registered_routes"]) == 2
        assert set(info["registered_routes"]["/route1"]) == {"GET", "POST"}
        assert info["registered_routes"]["/route2"] == ["GET"]
        assert info["middleware_count"] == 0
        assert info["total_requests"] == 0
<<<<<<< HEAD
    
=======

>>>>>>> 6c8d77bf
    @pytest.mark.asyncio
    async def test_health_check(self, api_gateway):
        """Test health check functionality."""
        # Health check when stopped
        health = await api_gateway.health_check()
        assert health["status"] == "unhealthy"
        assert health["server_running"] is False

        # Start server and check again
        await api_gateway.start_server()
        health = await api_gateway.health_check()
        assert health["status"] == "healthy"
        assert health["server_running"] is True
        assert "timestamp" in health
<<<<<<< HEAD
    
=======

>>>>>>> 6c8d77bf
    @pytest.mark.asyncio
    async def test_api_gateway_config_validation(self):
        """Test API gateway configuration validation."""
        # Test invalid port
        with pytest.raises(ValueError, match="Port must be between 1-65535"):
            ApiGatewayConfig(port=0)

        with pytest.raises(ValueError, match="Port must be between 1-65535"):
            ApiGatewayConfig(port=70000)

        # Test invalid timeout
        with pytest.raises(ValueError, match="Request timeout must be positive"):
            ApiGatewayConfig(request_timeout=0)
<<<<<<< HEAD
    
=======

>>>>>>> 6c8d77bf
    @pytest.mark.asyncio
    async def test_api_request_validation(self):
        """Test API request validation."""
        # Test valid request
        request = ApiRequest(
            method="GET",
            path="/test",
            headers={},
            query_params={},
            body=None,
            timestamp=datetime.now(),
            request_id="test-123",
            client_ip="127.0.0.1"
        )
        assert request.method == "GET"

        # Test invalid method
        with pytest.raises(ValueError, match="Invalid HTTP method"):
            ApiRequest(
                method="INVALID",
                path="/test",
                headers={},
                query_params={},
                body=None,
                timestamp=datetime.now(),
                request_id="test-123",
                client_ip="127.0.0.1"
            )

        # Test empty request ID
        with pytest.raises(ValueError, match="Request ID cannot be empty"):
            ApiRequest(
                method="GET",
                path="/test",
                headers={},
                query_params={},
                body=None,
                timestamp=datetime.now(),
                request_id="",
                client_ip="127.0.0.1"
            )
<<<<<<< HEAD
    
=======

>>>>>>> 6c8d77bf
    @pytest.mark.asyncio
    async def test_api_response_validation(self):
        """Test API response validation."""
        # Test valid response
        response = ApiResponse(
            status_code=200,
            headers={},
            body={"result": "success"},
            timestamp=datetime.now(),
            processing_time=15.5,
            request_id="test-123"
        )
        assert response.status_code == 200

        # Test invalid status code
        with pytest.raises(ValueError, match="Invalid status code"):
            ApiResponse(
                status_code=99,  # Below 100
                headers={},
                body={},
                timestamp=datetime.now(),
                processing_time=10.0,
                request_id="test-123"
            )

        # Test negative processing time
        with pytest.raises(ValueError, match="Processing time must be non-negative"):
            ApiResponse(
                status_code=200,
                headers={},
                body={},
                timestamp=datetime.now(),
                processing_time=-5.0,
                request_id="test-123"
            )<|MERGE_RESOLUTION|>--- conflicted
+++ resolved
@@ -4,7 +4,6 @@
 
 import pytest
 import asyncio
-import random
 from datetime import datetime
 from unittest.mock import AsyncMock, patch
 
@@ -22,11 +21,9 @@
     @pytest.fixture
     def gateway_config(self):
         """Create test API gateway configuration."""
-        # Use random port to avoid conflicts between tests
-        port = random.randint(9000, 9999)
         return ApiGatewayConfig(
             host="localhost",
-            port=port,
+            port=8081,
             api_prefix="/api/v1",
             enable_cors=True,
             cors_origins=["*"],
@@ -39,11 +36,9 @@
     @pytest.fixture
     def gateway_config_with_auth(self):
         """Create test API gateway configuration with auth enabled."""
-        # Use random port to avoid conflicts between tests
-        port = random.randint(9000, 9999)
         return ApiGatewayConfig(
             host="localhost",
-            port=port,
+            port=8081,
             api_prefix="/api/v1",
             auth_required=True,
             api_key_header="X-API-Key"
@@ -72,11 +67,7 @@
             request_id="req-123",
             client_ip="127.0.0.1"
         )
-<<<<<<< HEAD
-    
-=======
-
->>>>>>> 6c8d77bf
+
     @pytest.mark.asyncio
     async def test_gateway_initialization(self, api_gateway, gateway_config):
         """Test API gateway initialization."""
@@ -87,11 +78,7 @@
         assert api_gateway.api_keys == {}
         assert not api_gateway.server_started
         assert api_gateway._request_count == 0
-<<<<<<< HEAD
-    
-=======
-
->>>>>>> 6c8d77bf
+
     @pytest.mark.asyncio
     async def test_start_stop_server(self, api_gateway):
         """Test server start and stop functionality."""
@@ -110,11 +97,7 @@
         # Test stop when not running
         await api_gateway.stop_server()  # Should not raise error
         assert not api_gateway.server_started
-<<<<<<< HEAD
-    
-=======
-
->>>>>>> 6c8d77bf
+
     @pytest.mark.asyncio
     async def test_register_route(self, api_gateway):
         """Test route registration."""
@@ -133,11 +116,7 @@
 
         with pytest.raises(ValueError, match="Handler must be an async function"):
             api_gateway.register_route("/sync", "GET", sync_handler)
-<<<<<<< HEAD
-    
-=======
-
->>>>>>> 6c8d77bf
+
     @pytest.mark.asyncio
     async def test_unregister_route(self, api_gateway):
         """Test route unregistration."""
@@ -162,11 +141,7 @@
         # Test unregistration of non-existent route
         result = api_gateway.unregister_route("/non_existent", "GET")
         assert result is False
-<<<<<<< HEAD
-    
-=======
-
->>>>>>> 6c8d77bf
+
     @pytest.mark.asyncio
     async def test_add_middleware(self, api_gateway):
         """Test middleware addition."""
@@ -184,11 +159,7 @@
 
         with pytest.raises(ValueError, match="Middleware must be an async function"):
             api_gateway.add_middleware(sync_middleware)
-<<<<<<< HEAD
-    
-=======
-
->>>>>>> 6c8d77bf
+
     @pytest.mark.asyncio
     async def test_register_api_key(self, auth_gateway):
         """Test API key registration."""
@@ -206,11 +177,7 @@
         assert key_data["permissions"] == ["read", "write"]
         assert "created_at" in key_data
         assert key_data["request_count"] == 0
-<<<<<<< HEAD
-    
-=======
-
->>>>>>> 6c8d77bf
+
     @pytest.mark.asyncio
     async def test_handle_request_success(self, api_gateway, sample_request):
         """Test successful request handling."""
@@ -229,11 +196,7 @@
         assert response.body["message"] == "success"
         assert response.request_id == sample_request.request_id
         assert response.processing_time > 0
-<<<<<<< HEAD
-    
-=======
-
->>>>>>> 6c8d77bf
+
     @pytest.mark.asyncio
     async def test_handle_request_route_not_found(self, api_gateway, sample_request):
         """Test handling of non-existent routes."""
@@ -241,11 +204,7 @@
 
         assert response.status_code == 404
         assert "Route not found" in response.body["error"]
-<<<<<<< HEAD
-    
-=======
-
->>>>>>> 6c8d77bf
+
     @pytest.mark.asyncio
     async def test_handle_request_authentication_required(self, auth_gateway, sample_request):
         """Test authentication when required."""
@@ -270,11 +229,7 @@
         auth_gateway.register_route("/tasks", "GET", test_handler)
         response = await auth_gateway.handle_request(sample_request)
         assert response.status_code == 200
-<<<<<<< HEAD
-    
-=======
-
->>>>>>> 6c8d77bf
+
     @pytest.mark.asyncio
     async def test_handle_request_rate_limiting(self, api_gateway, sample_request):
         """Test rate limiting functionality."""
@@ -292,11 +247,7 @@
         response = await api_gateway.handle_request(sample_request)
         assert response.status_code == 429
         assert "Rate limit exceeded" in response.body["error"]
-<<<<<<< HEAD
-    
-=======
-
->>>>>>> 6c8d77bf
+
     @pytest.mark.asyncio
     async def test_handle_request_cors_preflight(self, api_gateway):
         """Test CORS preflight handling."""
@@ -316,11 +267,7 @@
         assert response.status_code == 200
         assert "Access-Control-Allow-Origin" in response.headers
         assert "Access-Control-Allow-Methods" in response.headers
-<<<<<<< HEAD
-    
-=======
-
->>>>>>> 6c8d77bf
+
     @pytest.mark.asyncio
     async def test_handle_request_timeout(self, api_gateway, sample_request):
         """Test request timeout handling."""
@@ -333,11 +280,7 @@
         response = await api_gateway.handle_request(sample_request)
         assert response.status_code == 504
         assert "Request timeout" in response.body["error"]
-<<<<<<< HEAD
-    
-=======
-
->>>>>>> 6c8d77bf
+
     @pytest.mark.asyncio
     async def test_handle_request_handler_error(self, api_gateway, sample_request):
         """Test handler error handling."""
@@ -349,11 +292,7 @@
         response = await api_gateway.handle_request(sample_request)
         assert response.status_code == 500
         assert "Internal server error" in response.body["error"]
-<<<<<<< HEAD
-    
-=======
-
->>>>>>> 6c8d77bf
+
     @pytest.mark.asyncio
     async def test_middleware_processing(self, api_gateway, sample_request):
         """Test middleware processing."""
@@ -395,11 +334,7 @@
         response = await api_gateway.handle_request(sample_request)
         assert response.status_code == 403
         assert middleware_calls == ["middleware1", "middleware2", "stopping"]
-<<<<<<< HEAD
-    
-=======
-
->>>>>>> 6c8d77bf
+
     @pytest.mark.asyncio
     async def test_find_handler(self, api_gateway):
         """Test route handler finding logic."""
@@ -423,11 +358,7 @@
         # Test wrong method
         handler = api_gateway._find_handler("/tasks", "POST")
         assert handler is None
-<<<<<<< HEAD
-    
-=======
-
->>>>>>> 6c8d77bf
+
     @pytest.mark.asyncio
     async def test_get_gateway_info(self, api_gateway):
         """Test gateway information retrieval."""
@@ -449,11 +380,7 @@
         assert info["registered_routes"]["/route2"] == ["GET"]
         assert info["middleware_count"] == 0
         assert info["total_requests"] == 0
-<<<<<<< HEAD
-    
-=======
-
->>>>>>> 6c8d77bf
+
     @pytest.mark.asyncio
     async def test_health_check(self, api_gateway):
         """Test health check functionality."""
@@ -468,11 +395,7 @@
         assert health["status"] == "healthy"
         assert health["server_running"] is True
         assert "timestamp" in health
-<<<<<<< HEAD
-    
-=======
-
->>>>>>> 6c8d77bf
+
     @pytest.mark.asyncio
     async def test_api_gateway_config_validation(self):
         """Test API gateway configuration validation."""
@@ -486,11 +409,7 @@
         # Test invalid timeout
         with pytest.raises(ValueError, match="Request timeout must be positive"):
             ApiGatewayConfig(request_timeout=0)
-<<<<<<< HEAD
-    
-=======
-
->>>>>>> 6c8d77bf
+
     @pytest.mark.asyncio
     async def test_api_request_validation(self):
         """Test API request validation."""
@@ -532,11 +451,7 @@
                 request_id="",
                 client_ip="127.0.0.1"
             )
-<<<<<<< HEAD
-    
-=======
-
->>>>>>> 6c8d77bf
+
     @pytest.mark.asyncio
     async def test_api_response_validation(self):
         """Test API response validation."""

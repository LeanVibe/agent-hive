--- conflicted
+++ resolved
@@ -58,11 +58,7 @@
         assert webhook_server.rate_limiter == {}
         assert not webhook_server.server_started
         assert webhook_server.delivery_status == {}
-<<<<<<< HEAD
-    
-=======
-
->>>>>>> 6c8d77bf
+
     @pytest.mark.asyncio
     async def test_start_stop_server(self, webhook_server):
         """Test server start and stop functionality."""
@@ -81,11 +77,7 @@
         # Test stop when not running
         await webhook_server.stop_server()  # Should not raise error
         assert not webhook_server.server_started
-<<<<<<< HEAD
-    
-=======
-
->>>>>>> 6c8d77bf
+
     @pytest.mark.asyncio
     async def test_register_handler(self, webhook_server):
         """Test handler registration."""
@@ -103,11 +95,7 @@
 
         with pytest.raises(ValueError, match="Handler must be an async function"):
             webhook_server.register_handler("sync_event", sync_handler)
-<<<<<<< HEAD
-    
-=======
-
->>>>>>> 6c8d77bf
+
     @pytest.mark.asyncio
     async def test_unregister_handler(self, webhook_server):
         """Test handler unregistration."""
@@ -125,11 +113,7 @@
         # Test unregistration of non-existent handler
         result = webhook_server.unregister_handler("non_existent")
         assert result is False
-<<<<<<< HEAD
-    
-=======
-
->>>>>>> 6c8d77bf
+
     @pytest.mark.asyncio
     async def test_handle_webhook_success(self, webhook_server, sample_payload):
         """Test successful webhook handling."""
@@ -143,11 +127,7 @@
         assert result["status"] == "success"
         assert result["code"] == 200
         assert "result" in result
-<<<<<<< HEAD
-    
-=======
-
->>>>>>> 6c8d77bf
+
     @pytest.mark.asyncio
     async def test_handle_webhook_rate_limit(self, webhook_server, sample_payload):
         """Test webhook rate limiting."""
@@ -160,11 +140,7 @@
         assert result["status"] == "error"
         assert result["code"] == 429
         assert "Rate limit exceeded" in result["message"]
-<<<<<<< HEAD
-    
-=======
-
->>>>>>> 6c8d77bf
+
     @pytest.mark.asyncio
     async def test_handle_webhook_payload_too_large(self, webhook_server):
         """Test handling of oversized payloads."""
@@ -177,11 +153,7 @@
         assert result["status"] == "error"
         assert result["code"] == 413
         assert "Payload too large" in result["message"]
-<<<<<<< HEAD
-    
-=======
-
->>>>>>> 6c8d77bf
+
     @pytest.mark.asyncio
     async def test_handle_webhook_missing_event_type(self, webhook_server):
         """Test handling of payload without event type."""
@@ -191,11 +163,7 @@
         assert result["status"] == "error"
         assert result["code"] == 400
         assert "Missing event type" in result["message"]
-<<<<<<< HEAD
-    
-=======
-
->>>>>>> 6c8d77bf
+
     @pytest.mark.asyncio
     async def test_handle_webhook_no_handler(self, webhook_server, sample_payload):
         """Test handling when no handler is registered."""
@@ -203,11 +171,7 @@
         assert result["status"] == "error"
         assert result["code"] == 404
         assert "No handler for event type" in result["message"]
-<<<<<<< HEAD
-    
-=======
-
->>>>>>> 6c8d77bf
+
     @pytest.mark.asyncio
     async def test_handle_webhook_handler_timeout(self, webhook_server, sample_payload):
         """Test handler timeout handling."""
@@ -221,11 +185,7 @@
         assert result["status"] == "error"
         assert result["code"] == 504
         assert "Handler timeout" in result["message"]
-<<<<<<< HEAD
-    
-=======
-
->>>>>>> 6c8d77bf
+
     @pytest.mark.asyncio
     async def test_handle_webhook_handler_error(self, webhook_server, sample_payload):
         """Test handler error handling."""
@@ -238,11 +198,7 @@
         assert result["status"] == "error"
         assert result["code"] == 500
         assert "Handler error" in result["message"]
-<<<<<<< HEAD
-    
-=======
-
->>>>>>> 6c8d77bf
+
     @pytest.mark.asyncio
     async def test_rate_limit_check(self, webhook_server):
         """Test rate limiting logic."""
@@ -254,11 +210,7 @@
 
         # Should deny request exceeding limit
         assert webhook_server._check_rate_limit(source_ip) is False
-<<<<<<< HEAD
-    
-=======
-
->>>>>>> 6c8d77bf
+
     @pytest.mark.asyncio
     async def test_get_delivery_status(self, webhook_server, sample_payload):
         """Test delivery status tracking."""
@@ -279,11 +231,7 @@
         assert delivery is not None
         assert delivery.status == "success"
         assert delivery.response_code == 200
-<<<<<<< HEAD
-    
-=======
-
->>>>>>> 6c8d77bf
+
     @pytest.mark.asyncio
     async def test_get_handler_info(self, webhook_server):
         """Test handler information retrieval."""
@@ -302,11 +250,7 @@
         assert set(info["registered_handlers"]) == {"event1", "event2"}
         assert info["server_status"] == "stopped"
         assert "config" in info
-<<<<<<< HEAD
-    
-=======
-
->>>>>>> 6c8d77bf
+
     @pytest.mark.asyncio
     async def test_get_rate_limit_status(self, webhook_server):
         """Test rate limit status retrieval."""
@@ -321,11 +265,7 @@
         assert "total_active_clients" in status
         assert status["rate_limit_config"]["requests_per_window"] == 10
         assert status["total_active_clients"] == 2
-<<<<<<< HEAD
-    
-=======
-
->>>>>>> 6c8d77bf
+
     @pytest.mark.asyncio
     async def test_health_check(self, webhook_server):
         """Test health check functionality."""
@@ -340,11 +280,7 @@
         assert health["status"] == "healthy"
         assert health["server_running"] is True
         assert "timestamp" in health
-<<<<<<< HEAD
-    
-=======
-
->>>>>>> 6c8d77bf
+
     @pytest.mark.asyncio
     async def test_webhook_config_validation(self):
         """Test webhook configuration validation."""
@@ -362,11 +298,7 @@
         # Test invalid payload size
         with pytest.raises(ValueError, match="Max payload size must be positive"):
             WebhookConfig(max_payload_size=0)
-<<<<<<< HEAD
-    
-=======
-
->>>>>>> 6c8d77bf
+
     @pytest.mark.asyncio
     async def test_webhook_event_validation(self):
         """Test webhook event validation."""

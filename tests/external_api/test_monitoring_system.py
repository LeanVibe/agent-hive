--- conflicted
+++ resolved
@@ -48,10 +48,6 @@
             component="test"
         )
 
-<<<<<<< HEAD
-    @pytest.mark.asyncio
-=======
->>>>>>> 6d478524
     async def test_monitoring_system_initialization(self, monitoring_system, monitoring_config):
         """Test monitoring system initialization."""
         assert monitoring_system.config == monitoring_config
@@ -68,10 +64,6 @@
         assert "High Memory Usage" in monitoring_system.alert_rules
         assert "Low Disk Space" in monitoring_system.alert_rules
 
-<<<<<<< HEAD
-    @pytest.mark.asyncio
-=======
->>>>>>> 6d478524
     async def test_start_stop_monitoring(self, monitoring_system):
         """Test starting and stopping monitoring system."""
         # Test start
@@ -93,10 +85,6 @@
         await monitoring_system.stop()  # Should not raise error
         assert monitoring_system._running is False
 
-<<<<<<< HEAD
-    @pytest.mark.asyncio
-=======
->>>>>>> 6d478524
     async def test_record_metric_basic(self, monitoring_system):
         """Test basic metric recording."""
         monitoring_system.record_metric("test.metric", 42.0, MetricType.GAUGE)
@@ -110,10 +98,6 @@
         assert metric.metric_type == MetricType.GAUGE
         assert isinstance(metric.timestamp, datetime)
 
-<<<<<<< HEAD
-    @pytest.mark.asyncio
-=======
->>>>>>> 6d478524
     async def test_record_metric_with_tags(self, monitoring_system):
         """Test metric recording with tags."""
         tags = {"service": "test", "environment": "dev"}
@@ -122,10 +106,6 @@
         metric = monitoring_system.metrics["test.metric"][0]
         assert metric.tags == tags
 
-<<<<<<< HEAD
-    @pytest.mark.asyncio
-=======
->>>>>>> 6d478524
     async def test_increment_counter(self, monitoring_system):
         """Test counter increment functionality."""
         monitoring_system.increment_counter("test.counter")
@@ -136,10 +116,6 @@
         assert monitoring_system.metrics["test.counter"][1].value == 5
         assert monitoring_system.metrics["test.counter"][0].metric_type == MetricType.COUNTER
 
-<<<<<<< HEAD
-    @pytest.mark.asyncio
-=======
->>>>>>> 6d478524
     async def test_set_gauge(self, monitoring_system):
         """Test gauge setting functionality."""
         monitoring_system.set_gauge("test.gauge", 50.0)
@@ -148,10 +124,6 @@
         assert monitoring_system.metrics["test.gauge"][0].value == 50.0
         assert monitoring_system.metrics["test.gauge"][0].metric_type == MetricType.GAUGE
 
-<<<<<<< HEAD
-    @pytest.mark.asyncio
-=======
->>>>>>> 6d478524
     async def test_record_timer(self, monitoring_system):
         """Test timer recording functionality."""
         monitoring_system.record_timer("test.timer", 150.5)
@@ -160,10 +132,6 @@
         assert monitoring_system.metrics["test.timer"][0].value == 150.5
         assert monitoring_system.metrics["test.timer"][0].metric_type == MetricType.TIMER
 
-<<<<<<< HEAD
-    @pytest.mark.asyncio
-=======
->>>>>>> 6d478524
     async def test_add_remove_alert_rule(self, monitoring_system, sample_alert_rule):
         """Test adding and removing alert rules."""
         # Add rule
@@ -180,10 +148,6 @@
         result = monitoring_system.remove_alert_rule("non-existent")
         assert result is False
 
-<<<<<<< HEAD
-    @pytest.mark.asyncio
-=======
->>>>>>> 6d478524
     async def test_add_alert_handler(self, monitoring_system):
         """Test adding alert handlers."""
         handler_called = []
@@ -194,10 +158,6 @@
         monitoring_system.add_alert_handler(test_handler)
         assert len(monitoring_system.alert_handlers) > 0
 
-<<<<<<< HEAD
-    @pytest.mark.asyncio
-=======
->>>>>>> 6d478524
     async def test_get_metrics_no_filter(self, monitoring_system):
         """Test getting metrics without filters."""
         # Record some metrics
@@ -211,10 +171,6 @@
         assert metrics[1].value == 20.0
         assert metrics[2].value == 30.0
 
-<<<<<<< HEAD
-    @pytest.mark.asyncio
-=======
->>>>>>> 6d478524
     async def test_get_metrics_with_time_filter(self, monitoring_system):
         """Test getting metrics with time filters."""
         now = datetime.now()
@@ -232,19 +188,11 @@
         metrics = monitoring_system.get_metrics("test.metric", start_time=future_time)
         assert len(metrics) == 0
 
-<<<<<<< HEAD
-    @pytest.mark.asyncio
-=======
->>>>>>> 6d478524
     async def test_get_metrics_nonexistent(self, monitoring_system):
         """Test getting metrics for non-existent metric."""
         metrics = monitoring_system.get_metrics("nonexistent.metric")
         assert metrics == []
 
-<<<<<<< HEAD
-    @pytest.mark.asyncio
-=======
->>>>>>> 6d478524
     async def test_get_metric_summary(self, monitoring_system):
         """Test getting metric summary statistics."""
         # Record test metrics
@@ -259,10 +207,6 @@
         assert summary["max"] == 30.0
         assert summary["latest"] == 30.0
 
-<<<<<<< HEAD
-    @pytest.mark.asyncio
-=======
->>>>>>> 6d478524
     async def test_get_metric_summary_empty(self, monitoring_system):
         """Test getting summary for non-existent metric."""
         summary = monitoring_system.get_metric_summary("nonexistent.metric")
@@ -271,10 +215,6 @@
         assert summary["min"] == 0
         assert summary["max"] == 0
 
-<<<<<<< HEAD
-    @pytest.mark.asyncio
-=======
->>>>>>> 6d478524
     async def test_alert_creation_and_resolution(self, monitoring_system, sample_alert_rule):
         """Test alert creation and resolution."""
         # Add alert rule
@@ -297,19 +237,11 @@
             assert result is True
             assert monitoring_system.alerts[alert_id].resolved is True
 
-<<<<<<< HEAD
-    @pytest.mark.asyncio
-=======
->>>>>>> 6d478524
     async def test_resolve_nonexistent_alert(self, monitoring_system):
         """Test resolving non-existent alert."""
         result = monitoring_system.resolve_alert("nonexistent-alert")
         assert result is False
 
-<<<<<<< HEAD
-    @pytest.mark.asyncio
-=======
->>>>>>> 6d478524
     async def test_update_component_health(self, monitoring_system):
         """Test updating component health."""
         health_data = {
@@ -331,10 +263,6 @@
         assert "test-service.health" in monitoring_system.metrics
         assert "test-service.response_time" in monitoring_system.metrics
 
-<<<<<<< HEAD
-    @pytest.mark.asyncio
-=======
->>>>>>> 6d478524
     async def test_get_component_health_all(self, monitoring_system):
         """Test getting health for all components."""
         monitoring_system.update_component_health("service1", {"healthy": True})
@@ -346,10 +274,6 @@
         assert all_health["service1"]["healthy"] is True
         assert all_health["service2"]["healthy"] is False
 
-<<<<<<< HEAD
-    @pytest.mark.asyncio
-=======
->>>>>>> 6d478524
     async def test_get_component_health_nonexistent(self, monitoring_system):
         """Test getting health for non-existent component."""
         health = monitoring_system.get_component_health("nonexistent")
@@ -358,7 +282,6 @@
     @patch('psutil.cpu_percent')
     @patch('psutil.virtual_memory')
     @patch('psutil.disk_usage')
-    @pytest.mark.asyncio
     async def test_get_system_metrics(self, mock_disk, mock_memory, mock_cpu, monitoring_system):
         """Test getting system metrics."""
         # Mock psutil responses
@@ -377,7 +300,6 @@
         assert "disk_total_gb" in metrics
 
     @patch('psutil.cpu_percent')
-    @pytest.mark.asyncio
     async def test_get_system_metrics_error(self, mock_cpu, monitoring_system):
         """Test system metrics error handling."""
         mock_cpu.side_effect = Exception("Test error")
@@ -385,10 +307,6 @@
         metrics = monitoring_system.get_system_metrics()
         assert metrics == {}
 
-<<<<<<< HEAD
-    @pytest.mark.asyncio
-=======
->>>>>>> 6d478524
     async def test_export_metrics_json(self, monitoring_system):
         """Test exporting metrics in JSON format."""
         # Record some test data
@@ -405,10 +323,6 @@
         assert "test.metric" in data["metrics"]
         assert "test-service" in data["component_health"]
 
-<<<<<<< HEAD
-    @pytest.mark.asyncio
-=======
->>>>>>> 6d478524
     async def test_export_metrics_prometheus(self, monitoring_system):
         """Test exporting metrics in Prometheus format."""
         monitoring_system.record_metric("test.metric", 42.0)
@@ -420,19 +334,11 @@
         assert "test_metric 42.0" in lines
         assert "another_metric 100.0" in lines
 
-<<<<<<< HEAD
-    @pytest.mark.asyncio
-=======
->>>>>>> 6d478524
     async def test_export_metrics_invalid_format(self, monitoring_system):
         """Test exporting metrics with invalid format."""
         with pytest.raises(ValueError, match="Unsupported export format"):
             monitoring_system.export_metrics("invalid")
 
-<<<<<<< HEAD
-    @pytest.mark.asyncio
-=======
->>>>>>> 6d478524
     async def test_metric_data_to_dict(self):
         """Test MetricData to_dict method."""
         metric = MetricData(
@@ -450,10 +356,6 @@
         assert data["tags"] == {"tag1": "value1"}
         assert "timestamp" in data
 
-<<<<<<< HEAD
-    @pytest.mark.asyncio
-=======
->>>>>>> 6d478524
     async def test_alert_to_dict(self):
         """Test Alert to_dict method."""
         alert = Alert(
@@ -480,10 +382,6 @@
         assert data["resolved"] is False
         assert "timestamp" in data
 
-<<<<<<< HEAD
-    @pytest.mark.asyncio
-=======
->>>>>>> 6d478524
     async def test_alert_rule_dataclass(self):
         """Test AlertRule dataclass functionality."""
         rule = AlertRule(
@@ -504,10 +402,6 @@
         assert rule.enabled is True
         assert rule.cooldown_minutes == 5
 
-<<<<<<< HEAD
-    @pytest.mark.asyncio
-=======
->>>>>>> 6d478524
     async def test_metric_type_enum(self):
         """Test MetricType enum values."""
         assert MetricType.COUNTER.value == "counter"
@@ -515,10 +409,6 @@
         assert MetricType.HISTOGRAM.value == "histogram"
         assert MetricType.TIMER.value == "timer"
 
-<<<<<<< HEAD
-    @pytest.mark.asyncio
-=======
->>>>>>> 6d478524
     async def test_alert_severity_enum(self):
         """Test AlertSeverity enum values."""
         assert AlertSeverity.CRITICAL.value == "critical"
@@ -527,10 +417,6 @@
         assert AlertSeverity.LOW.value == "low"
         assert AlertSeverity.INFO.value == "info"
 
-<<<<<<< HEAD
-    @pytest.mark.asyncio
-=======
->>>>>>> 6d478524
     async def test_concurrent_metric_recording(self, monitoring_system):
         """Test concurrent metric recording."""
         async def record_metrics(prefix, count):
@@ -551,10 +437,6 @@
         assert len(monitoring_system.metrics["test2.metric"]) == 15
         assert len(monitoring_system.metrics["test3.metric"]) == 20
 
-<<<<<<< HEAD
-    @pytest.mark.asyncio
-=======
->>>>>>> 6d478524
     async def test_metrics_cleanup(self, monitoring_system):
         """Test metrics cleanup functionality."""
         # Set very short retention

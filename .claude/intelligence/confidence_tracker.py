"""
ConfidenceTracker - ML-based decision learning system.

Extracted from hook_system.py as part of legacy refactoring.
Tracks and learns optimal confidence thresholds for human intervention decisions.
"""

import hashlib
import json
import sqlite3
from datetime import datetime
from pathlib import Path
from typing import Dict, Tuple

from config.config_loader import get_config
from utils.logging_config import get_logger

logger = get_logger('confidence_tracker')


class ConfidenceTracker:
    """Tracks and learns optimal confidence thresholds for decision making.

    This ML system learns from past decisions to optimize when human intervention
    is needed. It uses SQLite for persistent storage and pattern recognition.
    """

    def __init__(self, db_path: str = None):
        """Initialize the confidence tracker.

        Args:
            db_path: Optional custom database path. If None, uses config default.
        """
        config = get_config()
        if db_path is None:
            self.db_path = Path(config.get('state_management.confidence_db_path',
                                        '.claude/state/confidence.db'))
        else:
            self.db_path = Path(db_path)

        self._init_db()
        logger.info(f"ConfidenceTracker initialized with database: {self.db_path}")

    def _init_db(self):
        """Initialize confidence tracking database with proper schema."""
        self.db_path.parent.mkdir(parents=True, exist_ok=True)

        with sqlite3.connect(self.db_path) as conn:
            conn.executescript("""
                CREATE TABLE IF NOT EXISTS decisions (
                    id TEXT PRIMARY KEY,
                    context_hash TEXT NOT NULL,
                    agent_confidence REAL NOT NULL,
                    gemini_confidence REAL NOT NULL,
                    human_involved BOOLEAN NOT NULL,
                    outcome TEXT NOT NULL,
                    timestamp TIMESTAMP NOT NULL DEFAULT CURRENT_TIMESTAMP,
                    created_at TIMESTAMP NOT NULL DEFAULT CURRENT_TIMESTAMP
                );

                CREATE TABLE IF NOT EXISTS patterns (
                    pattern_hash TEXT PRIMARY KEY,
                    success_rate REAL NOT NULL,
                    sample_count INTEGER NOT NULL,
                    last_updated TIMESTAMP NOT NULL DEFAULT CURRENT_TIMESTAMP,
                    created_at TIMESTAMP NOT NULL DEFAULT CURRENT_TIMESTAMP
                );

                -- Add indexes for better performance
                CREATE INDEX IF NOT EXISTS idx_decisions_context_hash
                    ON decisions(context_hash);
                CREATE INDEX IF NOT EXISTS idx_decisions_timestamp
                    ON decisions(timestamp);
                CREATE INDEX IF NOT EXISTS idx_patterns_success_rate
                    ON patterns(success_rate);
            """)

        logger.debug("Database schema initialized successfully")

    def should_involve_human(self, context: Dict) -> Tuple[bool, float]:
        """Decide if human involvement is needed based on learned patterns.

        Args:
            context: Decision context containing confidence scores and risk factors

        Returns:
            Tuple of (should_involve_human: bool, combined_confidence: float)
        """
        context_hash = self._hash_context(context)

        # Check if we've seen similar patterns with high success rate
        with sqlite3.connect(self.db_path) as conn:
            cursor = conn.cursor()
            cursor.execute(
                """
                SELECT success_rate, sample_count
                FROM patterns
                WHERE pattern_hash = ?
                """,
                (context_hash,),
            )
            result = cursor.fetchone()

        # If we have enough samples and high success rate, proceed autonomously
        config = get_config()
        min_samples = config.get('intelligence.confidence.min_samples', 5)
        high_success_threshold = config.get('intelligence.confidence.high_success_threshold', 0.9)

        if result and result[1] >= min_samples:
            success_rate = result[0]
            if success_rate > high_success_threshold:
                logger.debug(f"High success pattern found: {success_rate:.3f} from {result[1]} samples")
                return False, success_rate

        # Calculate combined confidence score
        agent_conf = context.get("agent_confidence", 0.7)
        gemini_conf = context.get("gemini_confidence", 0.7)
        combined = (agent_conf + gemini_conf) / 2

        # Apply dynamic threshold based on risk assessment
        risk_score = self._calculate_risk(context)
        base_threshold = config.get('intelligence.confidence.base_threshold', 0.75)
        high_risk_threshold = config.get('intelligence.confidence.high_risk_threshold', 0.85)

        threshold = high_risk_threshold if risk_score > 0.7 else base_threshold

        should_involve = combined < threshold

        logger.debug(
            f"Decision: involve_human={should_involve}, "
            f"combined_confidence={combined:.3f}, "
            f"threshold={threshold:.3f}, "
            f"risk_score={risk_score:.3f}"
        )

        return should_involve, combined

    def record_outcome(
        self, decision_id: str, context: Dict, human_involved: bool, outcome: str
    ) -> None:
        """Record decision outcome for learning and pattern recognition.

        Args:
            decision_id: Unique identifier for this decision
            context: The decision context that was used
            human_involved: Whether human intervention was used
            outcome: Result of the decision ('success', 'failure', 'partial')
        """
        context_hash = self._hash_context(context)

        with sqlite3.connect(self.db_path) as conn:
            cursor = conn.cursor()

            # Record the decision
            cursor.execute(
                """
                INSERT OR REPLACE INTO decisions
                VALUES (?, ?, ?, ?, ?, ?, ?, ?)
                """,
                (
                    decision_id,
                    context_hash,
                    context.get("agent_confidence", 0.0),
                    context.get("gemini_confidence", 0.0),
                    human_involved,
                    outcome,
                    datetime.now(),
                    datetime.now(),
                ),
            )

            # Update pattern statistics
            cursor.execute(
                """
                SELECT COUNT(*), SUM(CASE WHEN outcome = 'success' THEN 1 ELSE 0 END)
                FROM decisions
                WHERE context_hash = ?
                """,
                (context_hash,),
            )

            total, successes = cursor.fetchone()
            success_rate = successes / total if total > 0 else 0.0

            cursor.execute(
                """
                INSERT OR REPLACE INTO patterns
                VALUES (?, ?, ?, ?, COALESCE(
                    (SELECT created_at FROM patterns WHERE pattern_hash = ?),
                    ?
                ))
                """,
                (context_hash, success_rate, total, datetime.now(), context_hash, datetime.now()),
            )

        logger.info(
            f"Recorded outcome: decision_id={decision_id}, "
            f"outcome={outcome}, "
            f"pattern_success_rate={success_rate:.3f}, "
            f"total_samples={total}"
        )

    def get_pattern_stats(self, context: Dict = None) -> Dict:
        """Get statistics about learned patterns.

        Args:
            context: Optional context to get stats for specific pattern

        Returns:
            Dictionary with pattern statistics
        """
        with sqlite3.connect(self.db_path) as conn:
            cursor = conn.cursor()

            if context:
                context_hash = self._hash_context(context)
                cursor.execute(
                    """
                    SELECT success_rate, sample_count, last_updated
                    FROM patterns
                    WHERE pattern_hash = ?
                    """,
                    (context_hash,),
                )
                result = cursor.fetchone()

                if result:
                    return {
                        "success_rate": result[0],
                        "sample_count": result[1],
                        "last_updated": result[2],
                        "pattern_hash": context_hash
                    }
                else:
                    return {"pattern_hash": context_hash, "sample_count": 0}
            else:
                # Get overall statistics
                cursor.execute(
                    """
                    SELECT
                        COUNT(*) as total_patterns,
                        AVG(success_rate) as avg_success_rate,
                        SUM(sample_count) as total_decisions,
                        MAX(last_updated) as last_activity
                    FROM patterns
                    """
                )
                result = cursor.fetchone()

                return {
                    "total_patterns": result[0] or 0,
                    "avg_success_rate": result[1] or 0.0,
                    "total_decisions": result[2] or 0,
                    "last_activity": result[3]
                }

    def _hash_context(self, context: Dict) -> str:
        """Create hash of context for pattern matching.

        Args:
            context: Decision context dictionary

        Returns:
            16-character hash string for pattern identification
        """
        # Extract key features that affect decision patterns
        features = {
            "task_type": context.get("task_type", ""),
            "complexity": context.get("complexity", "medium"),
            "has_architecture_changes": context.get("has_architecture_changes", False),
            "has_security_implications": context.get("has_security_implications", False),
            "affects_performance": context.get("affects_performance", False),
        }

        feature_str = json.dumps(features, sort_keys=True)
<<<<<<< HEAD
        return hashlib.sha256(feature_str.encode()).hexdigest()[:16]
=======
        return hashlib.md5(feature_str.encode(), usedforsecurity=False).hexdigest()[:16]
>>>>>>> b81e8c62

    def _calculate_risk(self, context: Dict) -> float:
        """Calculate risk score for decision context.

        Args:
            context: Decision context dictionary

        Returns:
            Risk score between 0.0 and 1.0
        """
        config = get_config()
        risk_factors = config.get('intelligence.confidence.risk_factors', {
            "has_architecture_changes": 0.3,
            "has_security_implications": 0.4,
            "affects_performance": 0.2,
            "is_customer_facing": 0.3,
            "modifies_critical_path": 0.4,
        })

        risk_score = 0.0
        for factor, weight in risk_factors.items():
            if context.get(factor, False):
                risk_score += weight

        return min(risk_score, 1.0)

    def cleanup_old_data(self, days_to_keep: int = 90) -> int:
        """Clean up old decision data to prevent database growth.

        Args:
            days_to_keep: Number of days of data to retain

        Returns:
            Number of records deleted
        """
        with sqlite3.connect(self.db_path) as conn:
            cursor = conn.cursor()

            # Delete old decisions
            cursor.execute(
                """
<<<<<<< HEAD
                DELETE FROM decisions
                WHERE timestamp < datetime('now', '-{} days')
                """.format(days_to_keep)
=======
                DELETE FROM decisions 
                WHERE timestamp < datetime('now', ? || ' days')
                """, (f'-{days_to_keep}',)
>>>>>>> b81e8c62
            )
            deleted_decisions = cursor.rowcount

            # Update patterns based on remaining decisions
            cursor.execute("""
                UPDATE patterns
                SET
                    sample_count = (
                        SELECT COUNT(*)
                        FROM decisions
                        WHERE decisions.context_hash = patterns.pattern_hash
                    ),
                    success_rate = (
                        SELECT
                            CAST(SUM(CASE WHEN outcome = 'success' THEN 1 ELSE 0 END) AS REAL) / COUNT(*)
                        FROM decisions
                        WHERE decisions.context_hash = patterns.pattern_hash
                    ),
                    last_updated = datetime('now')
                WHERE pattern_hash IN (
                    SELECT DISTINCT context_hash FROM decisions
                )
            """)

            # Remove patterns with no remaining decisions
            cursor.execute("""
                DELETE FROM patterns
                WHERE pattern_hash NOT IN (
                    SELECT DISTINCT context_hash FROM decisions
                )
            """)
            deleted_patterns = cursor.rowcount

        logger.info(f"Cleanup completed: deleted {deleted_decisions} decisions and {deleted_patterns} patterns")
        return deleted_decisions + deleted_patterns<|MERGE_RESOLUTION|>--- conflicted
+++ resolved
@@ -273,11 +273,7 @@
         }
 
         feature_str = json.dumps(features, sort_keys=True)
-<<<<<<< HEAD
-        return hashlib.sha256(feature_str.encode()).hexdigest()[:16]
-=======
         return hashlib.md5(feature_str.encode(), usedforsecurity=False).hexdigest()[:16]
->>>>>>> b81e8c62
 
     def _calculate_risk(self, context: Dict) -> float:
         """Calculate risk score for decision context.
@@ -319,15 +315,9 @@
             # Delete old decisions
             cursor.execute(
                 """
-<<<<<<< HEAD
-                DELETE FROM decisions
-                WHERE timestamp < datetime('now', '-{} days')
-                """.format(days_to_keep)
-=======
                 DELETE FROM decisions 
                 WHERE timestamp < datetime('now', ? || ' days')
                 """, (f'-{days_to_keep}',)
->>>>>>> b81e8c62
             )
             deleted_decisions = cursor.rowcount
 

{
  "agent_name": "integration-specialist",
  "task_description": "main",
<<<<<<< HEAD
  "created_at": "2025-07-17T08:24:09.761708",
=======
  "created_at": "2025-07-17T09:46:27.951792",
>>>>>>> d1415ae7
  "quality_gates": {
    "max_pr_size": 500,
    "required_tests": true,
    "required_docs": true,
    "required_security_review": true,
    "required_performance_check": true,
    "max_complexity": 15,
    "min_coverage": 85
  },
  "enforcement_level": "strict",
  "rules": {
    "pr_size_limit": 500,
    "test_coverage_required": 85,
    "documentation_required": true,
    "security_review_required": true,
    "performance_check_required": true,
    "code_review_required": true,
    "linting_required": true,
    "type_checking_required": true
  }
}<|MERGE_RESOLUTION|>--- conflicted
+++ resolved
@@ -1,11 +1,7 @@
 {
   "agent_name": "integration-specialist",
   "task_description": "main",
-<<<<<<< HEAD
-  "created_at": "2025-07-17T08:24:09.761708",
-=======
   "created_at": "2025-07-17T09:46:27.951792",
->>>>>>> d1415ae7
   "quality_gates": {
     "max_pr_size": 500,
     "required_tests": true,

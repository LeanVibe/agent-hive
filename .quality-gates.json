{
<<<<<<< HEAD
  "agent_name": "frontend",
  "task_description": "main",
  "created_at": "2025-07-16T13:39:49.228546",
=======
  "agent_name": "performance",
  "task_description": "main",
  "created_at": "2025-07-16T13:39:11.242371",
>>>>>>> 64640d51
  "quality_gates": {
    "max_pr_size": 500,
    "required_tests": true,
    "required_docs": true,
    "required_security_review": true,
    "required_performance_check": true,
    "max_complexity": 15,
    "min_coverage": 85
  },
  "enforcement_level": "strict",
  "rules": {
    "pr_size_limit": 500,
    "test_coverage_required": 85,
    "documentation_required": true,
    "security_review_required": true,
    "performance_check_required": true,
    "code_review_required": true,
    "linting_required": true,
    "type_checking_required": true
  }
}<|MERGE_RESOLUTION|>--- conflicted
+++ resolved
@@ -1,13 +1,7 @@
 {
-<<<<<<< HEAD
   "agent_name": "frontend",
-  "task_description": "main",
-  "created_at": "2025-07-16T13:39:49.228546",
-=======
-  "agent_name": "performance",
-  "task_description": "main",
-  "created_at": "2025-07-16T13:39:11.242371",
->>>>>>> 64640d51
+  "task_description": "Foundation Epic Phase 1 Integration Dashboard",
+  "created_at": "2025-07-17T01:34:00.000000",
   "quality_gates": {
     "max_pr_size": 500,
     "required_tests": true,

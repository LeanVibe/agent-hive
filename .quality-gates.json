{
  "agent_name": "integration-specialist",
<<<<<<< HEAD
  "task_description": "Priority 1.1 - API Gateway Foundation Repair",
  "created_at": "2025-07-16T02:07:30.723134",
=======
  "task_description": "main",
  "created_at": "2025-07-17T13:31:05.505789",
>>>>>>> 6c8d77bf
  "quality_gates": {
    "max_pr_size": 500,
    "required_tests": true,
    "required_docs": true,
    "required_security_review": true,
    "required_performance_check": true,
    "max_complexity": 15,
    "min_coverage": 85
  },
  "enforcement_level": "strict",
  "rules": {
    "pr_size_limit": 500,
    "test_coverage_required": 85,
    "documentation_required": true,
    "security_review_required": true,
    "performance_check_required": true,
    "code_review_required": true,
    "linting_required": true,
    "type_checking_required": true
  }
}<|MERGE_RESOLUTION|>--- conflicted
+++ resolved
@@ -1,12 +1,7 @@
 {
   "agent_name": "integration-specialist",
-<<<<<<< HEAD
-  "task_description": "Priority 1.1 - API Gateway Foundation Repair",
-  "created_at": "2025-07-16T02:07:30.723134",
-=======
   "task_description": "main",
   "created_at": "2025-07-17T13:31:05.505789",
->>>>>>> 6c8d77bf
   "quality_gates": {
     "max_pr_size": 500,
     "required_tests": true,

--- conflicted
+++ resolved
@@ -1,11 +1,7 @@
 {
-  "agent_name": "monitoring",
+  "agent_name": "performance",
   "task_description": "main",
-<<<<<<< HEAD
-  "created_at": "2025-07-17T09:46:52.055503",
-=======
   "created_at": "2025-07-17T08:23:44.262711",
->>>>>>> 28a64ff0
   "quality_gates": {
     "max_pr_size": 500,
     "required_tests": true,

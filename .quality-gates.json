{
<<<<<<< HEAD
  "agent_name": "service-mesh",
  "task_description": "main",
  "created_at": "2025-07-18T18:31:10.110271",
=======
  "agent_name": "performance",
  "task_description": "main",
  "created_at": "2025-07-18T18:32:01.193837",
>>>>>>> e91ff335
  "quality_gates": {
    "max_pr_size": 500,
    "required_tests": true,
    "required_docs": true,
    "required_security_review": true,
    "required_performance_check": true,
    "max_complexity": 15,
    "min_coverage": 85
  },
  "enforcement_level": "strict",
  "rules": {
    "pr_size_limit": 500,
    "test_coverage_required": 85,
    "documentation_required": true,
    "security_review_required": true,
    "performance_check_required": true,
    "code_review_required": true,
    "linting_required": true,
    "type_checking_required": true
  }
}<|MERGE_RESOLUTION|>--- conflicted
+++ resolved
@@ -1,13 +1,7 @@
 {
-<<<<<<< HEAD
-  "agent_name": "service-mesh",
-  "task_description": "main",
-  "created_at": "2025-07-18T18:31:10.110271",
-=======
   "agent_name": "performance",
   "task_description": "main",
   "created_at": "2025-07-18T18:32:01.193837",
->>>>>>> e91ff335
   "quality_gates": {
     "max_pr_size": 500,
     "required_tests": true,

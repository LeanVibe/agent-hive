--- conflicted
+++ resolved
@@ -214,498 +214,5 @@
                 # Bin into 10% increments
                 normalized_features[key] = round(float(value), 1)
             else:
-<<<<<<< HEAD
-                normalized_features[key] = float(value)
-
-        feature_str = json.dumps(normalized_features, sort_keys=True)
-        return hashlib.sha256(feature_str.encode()).hexdigest()[:16]
-
-    def _calculate_performance_score(self, metrics: Dict[str, float]) -> float:
-        """Calculate overall performance score from metrics."""
-        weights = {
-            'completion_time': 0.3,  # Lower is better (inverted later)
-            'resource_efficiency': 0.3,  # Higher is better
-            'success_rate': 0.4,  # Higher is better
-            'error_count': 0.2,  # Lower is better (inverted later)
-            'agent_utilization': 0.2  # Higher is better
-        }
-
-        score = 0.0
-        total_weight = 0.0
-
-        for metric, value in metrics.items():
-            if metric in weights:
-                weight = weights[metric]
-                # Invert metrics where lower is better
-                if metric in ['completion_time', 'error_count']:
-                    # Convert to "goodness" scale: 1 - value
-                    adjusted_value = 1.0 - value
-                else:
-                    adjusted_value = value
-
-                score += weight * adjusted_value
-                total_weight += weight
-
-        if total_weight > 0:
-            score = score / total_weight
-
-        # Already normalized to 0-1 range due to input constraints
-        return max(0.0, min(1.0, score))
-
-    def _calculate_optimization_score(
-        self,
-        performance_score: float,
-        confidence: float,
-        sample_count: int
-    ) -> float:
-        """Calculate optimization potential score."""
-        # Higher performance and confidence mean lower optimization potential
-        base_score = (1.0 - performance_score) * confidence
-
-        # Scale by sample count (more samples = more reliable)
-        sample_factor = min(1.0, sample_count / 50)
-
-        return base_score * sample_factor
-
-    def analyze_patterns(self, workflow_type: Optional[str] = None) -> List[PatternData]:
-        """Analyze workflow patterns and return optimization opportunities."""
-
-        with sqlite3.connect(self.db_path) as conn:
-            if workflow_type:
-                query = """
-                    SELECT * FROM workflow_patterns
-                    WHERE workflow_type = ? AND sample_count >= ?
-                    ORDER BY optimization_score DESC
-                """
-                cursor = conn.execute(query, (workflow_type, self.config.min_data_points))
-            else:
-                query = """
-                    SELECT * FROM workflow_patterns
-                    WHERE sample_count >= ?
-                    ORDER BY optimization_score DESC
-                """
-                cursor = conn.execute(query, (self.config.min_data_points,))
-
-            patterns = []
-            for row in cursor.fetchall():
-                (pattern_id, wf_type, feature_hash, perf_score, opt_score,
-                 confidence, sample_count, created_at, last_updated, metadata) = row
-
-                pattern = PatternData(
-                    pattern_id=pattern_id,
-                    workflow_type=wf_type,
-                    performance_metrics={'performance_score': perf_score},
-                    optimization_score=opt_score,
-                    confidence=confidence,
-                    sample_count=sample_count,
-                    last_updated=datetime.fromisoformat(last_updated),
-                    metadata=json.loads(metadata or '{}')
-                )
-                patterns.append(pattern)
-
-        logger.info(f"Analyzed {len(patterns)} patterns for workflow: {workflow_type}")
-        return patterns
-
-    def get_optimization_recommendations(
-        self,
-        workflow_type: str,
-        current_features: Dict[str, float]
-    ) -> List[WorkflowOptimization]:
-        """Get optimization recommendations for a specific workflow."""
-
-        patterns = self.analyze_patterns(workflow_type)
-        if not patterns:
-            return []
-
-        recommendations = []
-        current_score = self._get_current_performance(workflow_type, current_features)
-
-        for pattern in patterns[:5]:  # Top 5 patterns
-            if pattern.confidence < self.config.confidence_threshold:
-                continue
-
-            predicted_improvement = pattern.performance_metrics['performance_score'] - current_score
-            if predicted_improvement <= 0:
-                continue
-
-            # Generate recommendations based on pattern analysis
-            changes = self._generate_optimization_changes(pattern, current_features)
-
-            recommendation = WorkflowOptimization(
-                workflow_id=f"{workflow_type}_{pattern.pattern_id}",
-                optimization_type="pattern_based",
-                current_performance=current_score,
-                predicted_improvement=predicted_improvement,
-                confidence=pattern.confidence,
-                recommended_changes=changes,
-                effort_estimate=self._estimate_effort(changes),
-                impact_score=predicted_improvement * pattern.confidence
-            )
-
-            recommendations.append(recommendation)
-
-        # Sort by impact score
-        recommendations.sort(key=lambda x: x.impact_score, reverse=True)
-
-        logger.info(f"Generated {len(recommendations)} optimization recommendations")
-        return recommendations
-
-    def _get_current_performance(
-        self,
-        workflow_type: str,
-        features: Dict[str, float]
-    ) -> float:
-        """Get current performance score for workflow with given features."""
-
-        # Look for similar patterns
-        feature_hash = self._hash_features(features)
-
-        with sqlite3.connect(self.db_path) as conn:
-            cursor = conn.execute("""
-                SELECT performance_score FROM workflow_patterns
-                WHERE workflow_type = ? AND feature_hash = ?
-            """, (workflow_type, feature_hash))
-
-            result = cursor.fetchone()
-            if result:
-                return float(result[0])
-
-        # Fallback to average performance for workflow type
-        with sqlite3.connect(self.db_path) as conn:
-            cursor = conn.execute("""
-                SELECT AVG(performance_score) FROM workflow_patterns
-                WHERE workflow_type = ?
-            """, (workflow_type,))
-
-            result = cursor.fetchone()
-            return float(result[0]) if result and result[0] is not None else 0.5
-
-    def _generate_optimization_changes(
-        self,
-        pattern: PatternData,
-        current_features: Dict[str, float]
-    ) -> List[str]:
-        """Generate specific optimization recommendations."""
-        changes = []
-
-        # This is a simplified heuristic approach
-        # In production, this could be more sophisticated
-
-        if pattern.performance_metrics.get('performance_score', 0) > 0.8:
-            if current_features.get('agent_count', 1) < 3:
-                changes.append("Consider increasing agent count to 3-5 for better parallel processing")
-
-            if current_features.get('resource_usage', 0) < 0.6:
-                changes.append("Increase resource allocation to improve execution speed")
-
-            if current_features.get('queue_size', 0) > 10:
-                changes.append("Implement queue optimization to reduce task backlog")
-
-        if not changes:
-            changes.append("Optimize based on high-performing pattern analysis")
-
-        return changes
-
-    async def get_task_patterns(self, task_type: Optional[str] = None) -> List[Dict[str, Any]]:
-        """Get task execution patterns for intelligent decision making."""
-
-        try:
-            with sqlite3.connect(self.db_path) as conn:
-                if task_type:
-                    query = """
-                        SELECT workflow_type, performance_score, optimization_score, confidence, sample_count, metadata
-                        FROM workflow_patterns
-                        WHERE workflow_type LIKE ? AND sample_count >= ?
-                        ORDER BY performance_score DESC
-                    """
-                    cursor = conn.execute(query, (f"%{task_type}%", self.config.min_data_points))
-                else:
-                    query = """
-                        SELECT workflow_type, performance_score, optimization_score, confidence, sample_count, metadata
-                        FROM workflow_patterns
-                        WHERE sample_count >= ?
-                        ORDER BY performance_score DESC
-                    """
-                    cursor = conn.execute(query, (self.config.min_data_points,))
-
-                patterns = []
-                for row in cursor.fetchall():
-                    workflow_type, perf_score, opt_score, confidence, sample_count, metadata = row
-
-                    pattern = {
-                        'workflow_type': workflow_type,
-                        'performance_score': perf_score,
-                        'optimization_score': opt_score,
-                        'confidence': confidence,
-                        'sample_count': sample_count,
-                        'metadata': json.loads(metadata or '{}'),
-                        'recommended_strategy': self._get_recommended_strategy(perf_score, opt_score)
-                    }
-                    patterns.append(pattern)
-
-                logger.info(f"Retrieved {len(patterns)} task patterns for type: {task_type}")
-                return patterns
-
-        except Exception as e:
-            logger.error(f"Error retrieving task patterns: {e}")
-            return []
-
-    def _get_recommended_strategy(self, performance_score: float, optimization_score: float) -> str:
-        """Get recommended allocation strategy based on pattern analysis."""
-
-        if performance_score > 0.8 and optimization_score < 0.3:
-            return "maintain_current"
-        elif performance_score > 0.6 and optimization_score < 0.5:
-            return "minor_optimization"
-        elif performance_score < 0.5 or optimization_score > 0.7:
-            return "major_restructure"
-        else:
-            return "gradual_improvement"
-
-    def _estimate_effort(self, changes: List[str]) -> str:
-        """Estimate implementation effort for optimization changes."""
-        if not changes:
-            return "low"
-
-        effort_keywords = {
-            'high': ['architecture', 'redesign', 'refactor'],
-            'medium': ['increase', 'optimize', 'implement'],
-            'low': ['adjust', 'tune', 'modify']
-        }
-
-        for change in changes:
-            change_lower = change.lower()
-            for effort, keywords in effort_keywords.items():
-                if any(keyword in change_lower for keyword in keywords):
-                    return effort
-
-        return "medium"  # Default
-
-    def train_models(self) -> Dict[str, Any]:
-        """Train ML models for pattern recognition and optimization."""
-
-        try:
-            # Get training data
-            training_data = self._prepare_training_data()
-            if len(training_data) < self.config.min_data_points:
-                logger.warning(f"Insufficient training data: {len(training_data)} samples")
-                return {'error': 'insufficient_data'}
-
-            X = training_data[self.feature_columns].values
-            y = training_data['performance_score'].values
-
-            # Train clustering model for pattern grouping
-            try:
-                self.cluster_model = KMeans(n_clusters=min(5, len(training_data) // 10), random_state=42)
-                X_scaled = self.scaler.fit_transform(X)
-                self.cluster_model.fit(X_scaled)
-            except (ValueError, MemoryError) as e:
-                logger.error(f"Clustering model training failed: {e}")
-                return {'error': 'clustering_failed', 'details': str(e)}
-
-            # Train performance prediction model
-            try:
-                self.performance_model = RandomForestRegressor(
-                    n_estimators=100,
-                    max_depth=10,
-                    random_state=42
-                )
-                self.performance_model.fit(X, y)
-            except (ValueError, MemoryError) as e:
-                logger.error(f"Performance model training failed: {e}")
-                return {'error': 'performance_model_failed', 'details': str(e)}
-
-            # Calculate model performance
-            try:
-                y_pred = self.performance_model.predict(X)
-                mse = mean_squared_error(y, y_pred)
-                r2 = r2_score(y, y_pred)
-            except Exception as e:
-                logger.error(f"Model evaluation failed: {e}")
-                mse, r2 = float('inf'), 0.0
-
-            metrics = {
-                'model_version': self.model_version,
-                'training_samples': float(len(training_data)),
-                'mse': float(mse),
-                'r2_score': float(r2),
-                'clusters': float(self.cluster_model.n_clusters if self.cluster_model else 0)
-            }
-
-            logger.info(f"Model training completed: {metrics}")
-            return metrics
-
-        except Exception as e:
-            logger.error(f"Unexpected error during model training: {e}")
-            return {'error': 'training_failed', 'details': str(e)}
-
-    def _prepare_training_data(self) -> pd.DataFrame:
-        """Prepare training data from workflow executions."""
-
-        with sqlite3.connect(self.db_path) as conn:
-            # Get recent successful executions
-            cutoff_date = datetime.now() - timedelta(days=self.config.max_model_age_days)
-
-            query = """
-                SELECT workflow_type, features, performance_metrics, execution_time,
-                       timestamp, agent_id, resource_usage
-                FROM workflow_executions
-                WHERE success = 1 AND timestamp > ?
-                ORDER BY timestamp DESC
-                LIMIT ?
-            """
-
-            cursor = conn.execute(query, (cutoff_date, self.config.pattern_analysis_window))
-
-            data = []
-            for row in cursor.fetchall():
-                (wf_type, features_json, metrics_json, exec_time,
-                 timestamp, agent_id, resource_json) = row
-
-                features = json.loads(features_json)
-                metrics = json.loads(metrics_json)
-                resource_usage = json.loads(resource_json or '{}')
-
-                # Extract required features with defaults
-                record = {
-                    'workflow_type': wf_type,
-                    'task_complexity': features.get('task_complexity', 1.0),
-                    'agent_count': features.get('agent_count', 1),
-                    'resource_usage': resource_usage.get('cpu', 0.5),
-                    'queue_size': features.get('queue_size', 0),
-                    'time_of_day': datetime.fromisoformat(timestamp).hour,
-                    'day_of_week': datetime.fromisoformat(timestamp).weekday(),
-                    'historical_success_rate': features.get('historical_success_rate', 0.8),
-                    'avg_completion_time': exec_time,
-                    'performance_score': self._calculate_performance_score(metrics)
-                }
-                data.append(record)
-
-        return pd.DataFrame(data)
-
-    def predict_performance(self, features: Dict[str, float]) -> Tuple[float, float]:
-        """Predict performance for given feature set."""
-
-        if not self.performance_model:
-            logger.warning("Performance model not trained")
-            return 0.5, 0.1  # Default prediction with low confidence
-
-        # Prepare feature vector
-        feature_vector = []
-        for col in self.feature_columns:
-            feature_vector.append(features.get(col, 0.0))
-
-        # Make prediction
-        prediction = self.performance_model.predict([feature_vector])[0]
-
-        # Estimate confidence based on feature similarity to training data
-        confidence = self._estimate_prediction_confidence(features)
-
-        return prediction, confidence
-
-    def _estimate_prediction_confidence(self, features: Dict[str, float]) -> float:
-        """Estimate confidence in prediction based on training data similarity."""
-
-        if not self.cluster_model:
-            return 0.5
-
-        # Transform features and find nearest cluster
-        feature_vector = [features.get(col, 0.0) for col in self.feature_columns]
-        feature_scaled = self.scaler.transform([feature_vector])
-
-        # Distance to nearest cluster center
-        distances = self.cluster_model.transform(feature_scaled)[0]
-        min_distance = float(min(distances))
-
-        # Convert distance to confidence (lower distance = higher confidence)
-        confidence = max(0.1, 1.0 - min_distance / 10.0)
-
-        return float(min(confidence, 0.95))
-
-    def get_pattern_statistics(self) -> Dict[str, Any]:
-        """Get statistics about stored patterns and performance."""
-
-        with sqlite3.connect(self.db_path) as conn:
-            cursor = conn.cursor()
-
-            # Pattern counts by workflow type
-            cursor.execute("""
-                SELECT workflow_type, COUNT(*), AVG(performance_score),
-                       AVG(optimization_score), AVG(confidence)
-                FROM workflow_patterns
-                GROUP BY workflow_type
-            """)
-
-            workflow_stats = {}
-            for row in cursor.fetchall():
-                wf_type, count, avg_perf, avg_opt, avg_conf = row
-                workflow_stats[wf_type] = {
-                    'pattern_count': count,
-                    'avg_performance': avg_perf,
-                    'avg_optimization_potential': avg_opt,
-                    'avg_confidence': avg_conf
-                }
-
-            # Overall statistics
-            cursor.execute("""
-                SELECT COUNT(*), AVG(performance_score), AVG(sample_count),
-                       MAX(last_updated), COUNT(DISTINCT workflow_type)
-                FROM workflow_patterns
-            """)
-
-            total_patterns, avg_performance, avg_samples, last_update, workflow_types = cursor.fetchone()
-
-            # Recent execution statistics
-            cursor.execute("""
-                SELECT COUNT(*), AVG(execution_time),
-                       SUM(CASE WHEN success = 1 THEN 1 ELSE 0 END) * 1.0 / COUNT(*)
-                FROM workflow_executions
-                WHERE timestamp > datetime('now', '-7 days')
-            """)
-
-            recent_executions, avg_exec_time, success_rate = cursor.fetchone()
-
-            return {
-                'total_patterns': total_patterns,
-                'workflow_types': workflow_types,
-                'avg_performance': avg_performance,
-                'avg_sample_count': avg_samples,
-                'last_pattern_update': last_update,
-                'recent_executions_7days': recent_executions,
-                'avg_execution_time': avg_exec_time,
-                'success_rate_7days': success_rate,
-                'workflow_statistics': workflow_stats,
-                'model_status': {
-                    'cluster_model_trained': self.cluster_model is not None,
-                    'performance_model_trained': self.performance_model is not None,
-                    'model_version': self.model_version
-                }
-            }
-
-    def cleanup_old_patterns(self, days_to_keep: int = 90) -> int:
-        """Clean up old pattern data."""
-
-        cutoff_date = datetime.now() - timedelta(days=days_to_keep)
-
-        with sqlite3.connect(self.db_path) as conn:
-            cursor = conn.execute("""
-                DELETE FROM workflow_patterns
-                WHERE last_updated < ? AND sample_count < ?
-            """, (cutoff_date, self.config.min_data_points))
-
-            patterns_deleted = cursor.rowcount
-
-            cursor = conn.execute("""
-                DELETE FROM workflow_executions
-                WHERE timestamp < ?
-            """, (cutoff_date,))
-
-            executions_deleted = cursor.rowcount
-            conn.commit()
-
-        logger.info(f"Cleaned up {patterns_deleted} patterns and {executions_deleted} executions")
-        return patterns_deleted + executions_deleted
-=======
                 # Default: keep as is
-                normalized_features[key] = value
->>>>>>> bf07bb83
+                normalized_features[key] = value
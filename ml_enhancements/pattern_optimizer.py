--- conflicted
+++ resolved
@@ -222,10 +222,10 @@
     def _calculate_performance_score(self, metrics: Dict[str, float]) -> float:
         """Calculate overall performance score from metrics."""
         weights = {
-            'completion_time': -0.3,  # Lower is better
+            'completion_time': 0.3,  # Lower is better (inverted later)
             'resource_efficiency': 0.3,  # Higher is better
             'success_rate': 0.4,  # Higher is better
-            'error_count': -0.2,  # Lower is better
+            'error_count': 0.2,  # Lower is better (inverted later)
             'agent_utilization': 0.2  # Higher is better
         }
 
@@ -235,10 +235,6 @@
         for metric, value in metrics.items():
             if metric in weights:
                 weight = weights[metric]
-<<<<<<< HEAD
-                score += weight * value
-                total_weight += abs(weight)
-=======
                 # Invert metrics where lower is better
                 if metric in ['completion_time', 'error_count']:
                     # Convert to "goodness" scale: 1 - value
@@ -248,16 +244,11 @@
 
                 score += weight * adjusted_value
                 total_weight += weight
->>>>>>> 6d478524
 
         if total_weight > 0:
             score = score / total_weight
 
-<<<<<<< HEAD
-        # Normalize to 0-1 range
-=======
         # Already normalized to 0-1 range due to input constraints
->>>>>>> 6d478524
         return max(0.0, min(1.0, score))
 
     def _calculate_optimization_score(

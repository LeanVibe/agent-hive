#!/usr/bin/env python3
"""
LeanVibe Agent Hive - Documentation Issue Auto-Fix

Automatically fixes common documentation issues identified by validation.

Usage:
    python scripts/fix_documentation_issues.py --all
    python scripts/fix_documentation_issues.py --async-examples
    python scripts/fix_documentation_issues.py --yaml-syntax
"""

import argparse
import re
from pathlib import Path
from typing import List, Tuple

class DocumentationFixer:
    """Automatic documentation issue fixer."""

    def __init__(self, project_root: Path):
        self.project_root = project_root
<<<<<<< HEAD
        self.fixes_applied = []
=======
        self.fixes_applied: list[str] = []
>>>>>>> 28a64ff0

    def fix_async_code_examples(self) -> List[str]:
        """Fix async code examples by wrapping them in async functions."""
        fixes = []

        doc_files = [
            self.project_root / "API_REFERENCE.md",
            self.project_root / "DEVELOPMENT.md",
            self.project_root / "README.md",
        ]

        for doc_file in doc_files:
            if not doc_file.exists():
                continue

            content = doc_file.read_text()
            original_content = content

            # Find Python code blocks with await statements
            def fix_async_block(match):
                code_block = match.group(1)

                # Check if it contains await but isn't already in an async function
                if 'await ' in code_block and 'async def' not in code_block and 'asyncio.run' not in code_block:
                    # Wrap in async function
                    lines = code_block.split('\n')

                    # Add proper async wrapper
                    wrapped_lines = [
                        'import asyncio',
                        '',
                        'async def main():',
                    ]

                    # Indent existing lines
                    for line in lines:
                        if line.strip():
                            wrapped_lines.append('    ' + line)
                        else:
                            wrapped_lines.append('')

                    wrapped_lines.extend([
                        '',
                        'if __name__ == "__main__":',
                        '    asyncio.run(main())'
                    ])

                    return f"```python\n{chr(10).join(wrapped_lines)}\n```"

                return match.group(0)

            # Apply fix to Python code blocks
            content = re.sub(
                r'```(?:python|py)\n(.*?)\n```',
                fix_async_block,
                content,
                flags=re.DOTALL
            )

            if content != original_content:
                doc_file.write_text(content)
                fixes.append(f"Fixed async examples in {doc_file.name}")

        return fixes

    def fix_yaml_multi_document_issues(self) -> List[str]:
        """Fix YAML multi-document syntax issues."""
<<<<<<< HEAD
        fixes = []
=======
        fixes: list[str] = []
>>>>>>> 28a64ff0

        deployment_file = self.project_root / "DEPLOYMENT.md"
        if not deployment_file.exists():
            return fixes

        content = deployment_file.read_text()
        original_content = content

        # Fix YAML blocks with multi-document issues
        def fix_yaml_block(match):
            yaml_content = match.group(1)

            # If it has multiple documents without proper separation, fix it
            if yaml_content.count('apiVersion:') > 1 and '---' not in yaml_content:
                # Split by apiVersion and rejoin with proper separators
                parts = yaml_content.split('apiVersion:')
                if len(parts) > 2:
                    fixed_parts = [parts[0]]  # Keep any comments at the start
                    for i, part in enumerate(parts[1:], 1):
                        if i > 1:
                            fixed_parts.append('---\n')
                        fixed_parts.append('apiVersion:' + part)

                    return f"```yaml\n{''.join(fixed_parts)}\n```"

            return match.group(0)

        # Apply fix to YAML code blocks
        content = re.sub(
            r'```(?:yaml|yml)\n(.*?)\n```',
            fix_yaml_block,
            content,
            flags=re.DOTALL
        )

        if content != original_content:
            deployment_file.write_text(content)
            fixes.append(f"Fixed YAML syntax in {deployment_file.name}")

        return fixes

    def fix_function_signature_syntax(self) -> List[str]:
        """Fix function signature syntax issues."""
        fixes = []

        doc_files = [
            self.project_root / "DEVELOPMENT.md",
            self.project_root / "API_REFERENCE.md",
        ]

        for doc_file in doc_files:
            if not doc_file.exists():
                continue

            content = doc_file.read_text()
            original_content = content

            # Fix function signatures without colons
            def fix_function_signature(match):
                code_block = match.group(1)

                # Fix function signatures that are missing colons
                lines = code_block.split('\n')
                fixed_lines = []

                for line in lines:
                    # If it looks like a function signature without a colon, add one
                    if (line.strip().startswith('async def ') or line.strip().startswith('def ')) and '->' in line and not line.strip().endswith(':'):
                        line = line.rstrip() + ':'
                    fixed_lines.append(line)

                return f"```python\n{chr(10).join(fixed_lines)}\n```"

            # Apply fix to Python code blocks
            content = re.sub(
                r'```(?:python|py)\n(.*?)\n```',
                fix_function_signature,
                content,
                flags=re.DOTALL
            )

            if content != original_content:
                doc_file.write_text(content)
                fixes.append(f"Fixed function signatures in {doc_file.name}")

        return fixes

    def fix_all_issues(self) -> List[str]:
        """Fix all documentation issues."""
        all_fixes = []

        print("🔧 Fixing async code examples...")
        all_fixes.extend(self.fix_async_code_examples())

        print("🔧 Fixing YAML syntax issues...")
        all_fixes.extend(self.fix_yaml_multi_document_issues())

        print("🔧 Fixing function signature syntax...")
        all_fixes.extend(self.fix_function_signature_syntax())

        self.fixes_applied = all_fixes
        return all_fixes

def main():
    """Main documentation fixer entry point."""
    parser = argparse.ArgumentParser(description="Fix LeanVibe Agent Hive documentation issues")
    parser.add_argument("--all", action="store_true", help="Fix all documentation issues")
    parser.add_argument("--async-examples", action="store_true", help="Fix async code examples")
    parser.add_argument("--yaml-syntax", action="store_true", help="Fix YAML syntax issues")

    args = parser.parse_args()

    # Determine project root
    project_root = Path(__file__).parent.parent
    if not (project_root / "README.md").exists():
        print("❌ Cannot find project root (README.md not found)")
        return 1

    # Create fixer
    fixer = DocumentationFixer(project_root)

    # Apply fixes
    if args.all or not any([args.async_examples, args.yaml_syntax]):
        fixes = fixer.fix_all_issues()
    else:
        fixes = []
        if args.async_examples:
            fixes.extend(fixer.fix_async_code_examples())
        if args.yaml_syntax:
            fixes.extend(fixer.fix_yaml_multi_document_issues())

    # Report results
    if fixes:
        print(f"\n✅ Applied {len(fixes)} fixes:")
        for fix in fixes:
            print(f"   {fix}")
        print(f"\n💡 Run validation again to verify fixes: python scripts/validate_documentation.py --all")
    else:
        print(f"\n ℹ️ No fixes needed or applied.")

    return 0

if __name__ == "__main__":
    exit(main())<|MERGE_RESOLUTION|>--- conflicted
+++ resolved
@@ -20,11 +20,7 @@
 
     def __init__(self, project_root: Path):
         self.project_root = project_root
-<<<<<<< HEAD
-        self.fixes_applied = []
-=======
         self.fixes_applied: list[str] = []
->>>>>>> 28a64ff0
 
     def fix_async_code_examples(self) -> List[str]:
         """Fix async code examples by wrapping them in async functions."""
@@ -92,11 +88,7 @@
 
     def fix_yaml_multi_document_issues(self) -> List[str]:
         """Fix YAML multi-document syntax issues."""
-<<<<<<< HEAD
-        fixes = []
-=======
         fixes: list[str] = []
->>>>>>> 28a64ff0
 
         deployment_file = self.project_root / "DEPLOYMENT.md"
         if not deployment_file.exists():

#!/usr/bin/env python3
"""
Agent Manager for LeanVibe Agent Hive

Manages agent lifecycle using tmux sessions and windows.
Provides capabilities to spawn, monitor, and manage agents in separate tmux windows.
"""

import os
import subprocess
import json
import time
from datetime import datetime, timedelta
from pathlib import Path
from typing import Dict, List, Optional, Tuple
import argparse


class TmuxAgentManager:
    """Manages agents using tmux sessions and windows."""

    def __init__(self, base_dir: str = ".", session_name: str = "agent-hive"):
        self.base_dir = Path(base_dir)
        self.worktrees_dir = self.base_dir / "worktrees"
        self.session_name = session_name
        self.agents = self._discover_agents()

    def _discover_agents(self) -> Dict[str, Dict]:
        """Discover all agent worktrees and their configurations."""
        agents = {}

        # First, discover agents in standard worktrees/ directory
        if self.worktrees_dir.exists():
            for worktree_dir in self.worktrees_dir.iterdir():
                if worktree_dir.is_dir():
                    agent_name = worktree_dir.name
                    claude_file = worktree_dir / "CLAUDE.md"

                    if claude_file.exists():
                        agents[agent_name] = {
                            "name": agent_name,
                            "path": worktree_dir,
                            "claude_file": claude_file,
                            "window_name": f"agent-{agent_name}",
                            "last_activity": self._get_last_activity(worktree_dir),
                            "status": "unknown"
                        }

        # Then, discover agents from git worktree list (for agents outside worktrees/)
        try:
            result = subprocess.run(
                ["git", "worktree", "list", "--porcelain"],
                capture_output=True,
                text=True,
                cwd=self.base_dir
            )

            if result.returncode == 0:
                current_worktree = None
                for line in result.stdout.splitlines():
                    if line.startswith("worktree "):
                        current_worktree = Path(line.split(" ", 1)[1])
                    elif line.startswith("branch ") and current_worktree:
                        # Check if this is an agent worktree (not main repo)
                        if (current_worktree != self.base_dir and
                            current_worktree.name not in agents and
                            current_worktree.name != "agent-hive"):
                            claude_file = current_worktree / "CLAUDE.md"
                            if claude_file.exists():
                                # Extract agent name from path
                                agent_name = current_worktree.name
                                if agent_name.endswith("-worktree"):
                                    agent_name = agent_name[:-9]  # Remove "-worktree" suffix

                                # Skip if this agent looks like a generic orchestrator
                                if self._is_agent_specific_claude(claude_file):
                                    agents[agent_name] = {
                                        "name": agent_name,
                                        "path": current_worktree,
                                        "claude_file": claude_file,
                                        "window_name": f"agent-{agent_name}",
                                        "last_activity": self._get_last_activity(current_worktree),
                                        "status": "unknown"
                                    }
        except Exception as e:
            print(f"Warning: Could not discover git worktrees: {e}")

        return agents

    def _is_agent_specific_claude(self, claude_file: Path) -> bool:
        """Check if CLAUDE.md file is agent-specific (not generic orchestrator)."""
        try:
            content = claude_file.read_text()
            # Skip if it looks like a generic orchestrator file
            if "LeanVibe Orchestrator" in content and "Role: Orchestrator" in content:
                return False
            # Must contain agent-specific content
            if any(term in content.lower() for term in ["agent identity", "agent instructions", "specialization", "mission statement"]):
                return True
            return False
        except Exception:
            return False

    def _get_last_activity(self, worktree_dir: Path) -> Optional[datetime]:
        """Get last git activity in worktree."""
        try:
            result = subprocess.run(
                ["git", "log", "-1", "--format=%ct"],
                cwd=worktree_dir,
                capture_output=True,
                text=True
            )
            if result.returncode == 0 and result.stdout.strip():
                timestamp = int(result.stdout.strip())
                return datetime.fromtimestamp(timestamp)
        except:
            pass
        return None

    def _tmux_command(self, cmd: List[str]) -> subprocess.CompletedProcess:
        """Execute tmux command."""
        return subprocess.run(["tmux"] + cmd, capture_output=True, text=True)

    def _session_exists(self) -> bool:
        """Check if tmux session exists."""
        result = self._tmux_command(["has-session", "-t", self.session_name])
        return result.returncode == 0

    def _window_exists(self, window_name: str) -> bool:
        """Check if tmux window exists in session."""
        result = self._tmux_command(["list-windows", "-t", self.session_name, "-F", "#{window_name}"])
        if result.returncode == 0:
            return window_name in result.stdout.splitlines()
        return False

    def _get_window_status(self, window_name: str) -> Optional[str]:
        """Get status of a specific tmux window."""
        result = self._tmux_command([
            "list-windows", "-t", self.session_name, "-F", "#{window_name}:#{window_active}:#{window_flags}"
        ])
        if result.returncode == 0:
            for line in result.stdout.splitlines():
                if line.startswith(window_name + ":"):
                    parts = line.split(":")
                    if len(parts) >= 3:
                        active = parts[1] == "1"
                        flags = parts[2]
                        return f"{'active' if active else 'inactive'}:{flags}"
        return None

    def _get_starting_prompt(self, agent_name: str) -> Optional[str]:
        """Get appropriate starting prompt for agent."""
        prompts = {
            "documentation-agent": "Hello! I'm the Documentation Agent. I'm ready to work on creating comprehensive documentation for agent-hive. Let me start by reading the existing documentation structure and begin with D.1.1: Documentation Audit & Reorganization as outlined in my CLAUDE.md instructions.",

            "intelligence-agent": "Hello! I'm the Intelligence Agent. I'm ready to implement advanced AI capabilities for agent-hive. Let me start by analyzing the current system architecture and begin implementing the intelligence framework as outlined in my instructions.",

            "orchestration-agent": "Hello! I'm the Orchestration Agent. I'm ready to coordinate multi-agent workflows and optimize system orchestration. Let me start by analyzing the current agent coordination patterns and begin implementing enhanced orchestration capabilities.",

            "pm-agent": "Hello! I'm the PM/XP Methodology Enforcer Agent. I'm ready to enforce XP practices and manage GitHub workflows for agent-hive. Let me start by reading the current XP methodology implementation and GitHub processes, then begin with PM.1.1: Sprint Coordination as outlined in my CLAUDE.md instructions.",

            "integration-agent": "Hello! I'm the Integration Agent. I'm ready to work on system integration and external API connections for agent-hive. Let me start by reading the current system architecture and external integrations, then begin with I.1.1: API Gateway Implementation as outlined in my CLAUDE.md instructions.",

            "quality-agent": "Hello! I'm the Quality Agent. I'm ready to implement comprehensive testing and quality assurance for agent-hive. Let me start by reading the current test infrastructure and quality processes, then begin with Q.1.1: Comprehensive Test Suite as outlined in my CLAUDE.md instructions."
        }

        return prompts.get(agent_name)

    def create_session(self) -> bool:
        """Create tmux session if it doesn't exist."""
        if self._session_exists():
            print(f"✅ Session '{self.session_name}' already exists")
            return True

        result = self._tmux_command(["new-session", "-d", "-s", self.session_name])
        if result.returncode == 0:
            print(f"✅ Created session '{self.session_name}'")
            return True
        else:
            print(f"❌ Failed to create session: {result.stderr}")
            return False

    def spawn_agent(self, agent_name: str, with_prompt: bool = True, force_recreate: bool = False) -> bool:
        """Spawn an agent in a new tmux window."""
        if agent_name not in self.agents:
            print(f"❌ Agent '{agent_name}' not found")
            return False

        agent = self.agents[agent_name]
        window_name = agent["window_name"]

        # Ensure session exists
        if not self.create_session():
            return False

        # Check if window already exists
        if self._window_exists(window_name):
            if force_recreate:
                print(f"🔄 Force recreating window '{window_name}'")
                self._tmux_command(["kill-window", "-t", f"{self.session_name}:{window_name}"])
            else:
                print(f"⚠️  Window '{window_name}' already exists")
                try:
                    choice = input("Kill existing window and recreate? (y/N): ")
                    if choice.lower() == 'y':
                        self._tmux_command(["kill-window", "-t", f"{self.session_name}:{window_name}"])
                    else:
                        print("Aborted")
                        return False
                except EOFError:
                    print("Non-interactive mode - skipping existing window")
                    return False

        # Create new window
        result = self._tmux_command([
            "new-window", "-t", self.session_name, "-n", window_name, "-c", str(agent["path"])
        ])

        if result.returncode != 0:
            print(f"❌ Failed to create window: {result.stderr}")
            return False

        # Send command to start Claude with proper permissions
        claude_cmd = "claude --dangerously-skip-permissions"
        self._tmux_command([
            "send-keys", "-t", f"{self.session_name}:{window_name}", claude_cmd, "Enter"
        ])

        # Send starting prompt if requested
        if with_prompt:
            time.sleep(3)  # Wait for Claude to initialize
            starting_prompt = self._get_starting_prompt(agent_name)
            if starting_prompt:
                # Log the prompt
                try:
                    sys.path.append(str(self.base_dir))
                    from dashboard.prompt_logger import prompt_logger
                    prompt_logger.log_prompt(agent_name, starting_prompt, "Starting prompt sent", True)
                except ImportError:
                    pass  # Continue without logging if dashboard not available

                # Use buffer method for reliable prompt sending
                # Set prompt in buffer
                self._tmux_command(["set-buffer", starting_prompt])

                # Clear any existing input
                self._tmux_command([
                    "send-keys", "-t", f"{self.session_name}:{window_name}", "C-c"
                ])

                time.sleep(0.3)  # Brief pause

                # Paste buffer content
                self._tmux_command([
                    "paste-buffer", "-t", f"{self.session_name}:{window_name}"
                ])

                # Send Enter to submit
                time.sleep(0.2)
                self._tmux_command([
                    "send-keys", "-t", f"{self.session_name}:{window_name}", "Enter"
                ])

        print(f"✅ Spawned agent '{agent_name}' in window '{window_name}'")
        print(f"📁 Working directory: {agent['path']}")
        print(f"💬 Command: {claude_cmd}")
        if with_prompt:
            print(f"🚀 Starting prompt sent")

        return True

    def spawn_all_agents(self, with_prompt: bool = True, force_recreate: bool = False) -> Dict[str, bool]:
        """Spawn all discovered agents."""
        results = {}

        print(f"🚀 Spawning {len(self.agents)} agents...")

        for agent_name in self.agents:
            print(f"\n🔄 Spawning {agent_name}...")
            results[agent_name] = self.spawn_agent(agent_name, with_prompt, force_recreate)

        return results

    def list_agent_windows(self) -> Dict[str, Dict]:
        """List all agent windows and their status."""
        if not self._session_exists():
            return {}

        status = {}
        for agent_name, agent in self.agents.items():
            window_name = agent["window_name"]
            window_status = self._get_window_status(window_name)

            status[agent_name] = {
                "name": agent_name,
                "window_name": window_name,
                "exists": self._window_exists(window_name),
                "status": window_status,
                "path": str(agent["path"])
            }

        return status

    def print_status(self):
        """Print comprehensive agent status."""
        print("🔍 LeanVibe Agent Hive - Tmux Agent Status")
        print("=" * 50)
        print(f"Session: {self.session_name}")
        print(f"Generated: {datetime.now().strftime('%Y-%m-%d %H:%M:%S')}")
        print()

        if not self._session_exists():
            print("❌ Tmux session does not exist")
            print(f"💡 Run: tmux new-session -s {self.session_name}")
            return

        status = self.list_agent_windows()

        active_count = 0
        inactive_count = 0

        for agent_name, info in status.items():
            if info["exists"]:
                status_parts = info["status"].split(":") if info["status"] else ["unknown"]
                is_active = status_parts[0] == "active"

                if is_active:
                    active_count += 1
                    print(f"✅ {agent_name} ({info['window_name']}) - ACTIVE")
                else:
                    inactive_count += 1
                    print(f"🟡 {agent_name} ({info['window_name']}) - INACTIVE")

                print(f"   📁 {info['path']}")
            else:
                inactive_count += 1
                print(f"❌ {agent_name} - NOT SPAWNED")
                print(f"   📁 {info['path']}")

        print(f"\n📊 Summary:")
        print(f"  Total agents: {len(status)}")
        print(f"  Active windows: {active_count}")
        print(f"  Inactive/Missing: {inactive_count}")

    def attach_to_agent(self, agent_name: str):
        """Attach to specific agent window."""
        if agent_name not in self.agents:
            print(f"❌ Agent '{agent_name}' not found")
            return

        window_name = self.agents[agent_name]["window_name"]

        if not self._window_exists(window_name):
            print(f"❌ Window '{window_name}' does not exist")
            print(f"💡 Run: python scripts/agent_manager.py --spawn {agent_name}")
            return

        print(f"🔗 Attaching to agent '{agent_name}'...")
        print(f"💡 Press Ctrl+B then D to detach")

<<<<<<< HEAD
        # Use os.system to replace current process with tmux attach
        os.system(f"tmux select-window -t {self.session_name}:{window_name} && tmux attach-session -t {self.session_name}")
=======
        # Use subprocess.run safely instead of os.system
        try:
            subprocess.run(["tmux", "select-window", "-t", f"{self.session_name}:{window_name}"], check=True)
            subprocess.run(["tmux", "attach-session", "-t", self.session_name], check=True)
        except subprocess.CalledProcessError as e:
            print(f"❌ Failed to attach to agent: {e}")
>>>>>>> 6d478524

    def kill_agent(self, agent_name: str) -> bool:
        """Kill specific agent window."""
        if agent_name not in self.agents:
            print(f"❌ Agent '{agent_name}' not found")
            return False

        window_name = self.agents[agent_name]["window_name"]

        if not self._window_exists(window_name):
            print(f"⚠️  Window '{window_name}' does not exist")
            return True

        result = self._tmux_command(["kill-window", "-t", f"{self.session_name}:{window_name}"])

        if result.returncode == 0:
            print(f"✅ Killed agent '{agent_name}' window")
            return True
        else:
            print(f"❌ Failed to kill window: {result.stderr}")
            return False

    def kill_all_agents(self) -> Dict[str, bool]:
        """Kill all agent windows."""
        results = {}

        print("🔥 Killing all agent windows...")

        for agent_name in self.agents:
            results[agent_name] = self.kill_agent(agent_name)

        return results

    def restart_agent(self, agent_name: str, with_prompt: bool = True) -> bool:
        """Restart specific agent (kill and spawn)."""
        print(f"🔄 Restarting agent '{agent_name}'...")

        self.kill_agent(agent_name)
        time.sleep(1)  # Brief pause
        return self.spawn_agent(agent_name, with_prompt, force_recreate=True)

    def get_session_overview(self) -> Dict:
        """Get comprehensive session overview."""
        overview = {
            "session_name": self.session_name,
            "session_exists": self._session_exists(),
            "timestamp": datetime.now().isoformat(),
            "agents": {}
        }

        if overview["session_exists"]:
            status = self.list_agent_windows()
            overview["agents"] = status

        return overview

    def create_attach_script(self, output_file: str = "attach_agents.sh"):
        """Create script with tmux attach commands."""
        script_content = "#!/bin/bash\n"
        script_content += "# LeanVibe Agent Hive - Attach to Agent Windows\n"
        script_content += f"# Session: {self.session_name}\n"
        script_content += f"# Generated: {datetime.now().strftime('%Y-%m-%d %H:%M:%S')}\n\n"

        script_content += "echo 'Available agents:'\n"

        for i, agent_name in enumerate(self.agents.keys(), 1):
            window_name = self.agents[agent_name]["window_name"]
            script_content += f"echo '{i}. {agent_name} ({window_name})'\n"

        script_content += "\necho 'Commands:'\n"
        script_content += f"echo 'tmux attach-session -t {self.session_name}  # Attach to session'\n"
        script_content += f"echo 'tmux list-windows -t {self.session_name}    # List windows'\n"

        for agent_name in self.agents:
            window_name = self.agents[agent_name]["window_name"]
            script_content += f"echo 'tmux select-window -t {self.session_name}:{window_name} && tmux attach-session -t {self.session_name}  # Attach to {agent_name}'\n"

        with open(output_file, "w") as f:
            f.write(script_content)

        os.chmod(output_file, 0o755)
        print(f"✅ Attach script created: {output_file}")


def main():
    parser = argparse.ArgumentParser(description="Manage LeanVibe agents with tmux")
    parser.add_argument("--session", default="agent-hive", help="Tmux session name")
    parser.add_argument("--spawn", metavar="AGENT", help="Spawn specific agent")
    parser.add_argument("--spawn-all", action="store_true", help="Spawn all agents")
    parser.add_argument("--kill", metavar="AGENT", help="Kill specific agent")
    parser.add_argument("--kill-all", action="store_true", help="Kill all agents")
    parser.add_argument("--restart", metavar="AGENT", help="Restart specific agent")
    parser.add_argument("--attach", metavar="AGENT", help="Attach to specific agent")
    parser.add_argument("--status", action="store_true", help="Show agent status")
    parser.add_argument("--create-session", action="store_true", help="Create tmux session")
    parser.add_argument("--attach-script", action="store_true", help="Create attach script")
    parser.add_argument("--no-prompt", action="store_true", help="Don't send starting prompt when spawning")
    parser.add_argument("--force", action="store_true", help="Force recreate existing windows without prompting")
    parser.add_argument("--json", action="store_true", help="Output status in JSON format")

    args = parser.parse_args()

    manager = TmuxAgentManager(session_name=args.session)
    with_prompt = not args.no_prompt

    if args.create_session:
        manager.create_session()

    elif args.spawn:
        manager.spawn_agent(args.spawn, with_prompt=with_prompt, force_recreate=args.force)

    elif args.spawn_all:
        results = manager.spawn_all_agents(with_prompt=with_prompt, force_recreate=args.force)
        success_count = sum(1 for success in results.values() if success)
        print(f"\n📊 Results: {success_count}/{len(results)} agents spawned successfully")

    elif args.kill:
        manager.kill_agent(args.kill)

    elif args.kill_all:
        results = manager.kill_all_agents()
        success_count = sum(1 for success in results.values() if success)
        print(f"\n📊 Results: {success_count}/{len(results)} agents killed successfully")

    elif args.restart:
        manager.restart_agent(args.restart, with_prompt=with_prompt)

    elif args.attach:
        manager.attach_to_agent(args.attach)

    elif args.attach_script:
        manager.create_attach_script()

    elif args.status:
        if args.json:
            overview = manager.get_session_overview()
            print(json.dumps(overview, indent=2, default=str))
        else:
            manager.print_status()

    else:
        # Default: show status
        manager.print_status()


if __name__ == "__main__":
    main()<|MERGE_RESOLUTION|>--- conflicted
+++ resolved
@@ -358,17 +358,12 @@
         print(f"🔗 Attaching to agent '{agent_name}'...")
         print(f"💡 Press Ctrl+B then D to detach")
 
-<<<<<<< HEAD
-        # Use os.system to replace current process with tmux attach
-        os.system(f"tmux select-window -t {self.session_name}:{window_name} && tmux attach-session -t {self.session_name}")
-=======
         # Use subprocess.run safely instead of os.system
         try:
             subprocess.run(["tmux", "select-window", "-t", f"{self.session_name}:{window_name}"], check=True)
             subprocess.run(["tmux", "attach-session", "-t", self.session_name], check=True)
         except subprocess.CalledProcessError as e:
             print(f"❌ Failed to attach to agent: {e}")
->>>>>>> 6d478524
 
     def kill_agent(self, agent_name: str) -> bool:
         """Kill specific agent window."""

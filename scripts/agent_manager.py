#!/usr/bin/env python3
"""
Agent Manager for LeanVibe Agent Hive

Manages agent lifecycle using tmux sessions and windows.
Provides capabilities to spawn, monitor, and manage agents in separate tmux windows.
"""

import os
import subprocess
import json
import time
from datetime import datetime, timedelta
from pathlib import Path
from typing import Dict, List, Optional, Tuple
import argparse


class TmuxAgentManager:
    """Manages agents using tmux sessions and windows."""

    def __init__(self, base_dir: str = ".", session_name: str = "agent-hive"):
        self.base_dir = Path(base_dir)
        self.worktrees_dir = self.base_dir / "worktrees"
        self.session_name = session_name
        self.agents = self._discover_agents()

    def _discover_agents(self) -> Dict[str, Dict]:
        """Discover all agent worktrees and their configurations."""
        agents = {}

        # First, discover agents in standard worktrees/ directory
        if self.worktrees_dir.exists():
            for worktree_dir in self.worktrees_dir.iterdir():
                if worktree_dir.is_dir():
                    agent_name = worktree_dir.name
                    claude_file = worktree_dir / "CLAUDE.md"

                    if claude_file.exists():
                        agents[agent_name] = {
                            "name": agent_name,
                            "path": worktree_dir,
                            "claude_file": claude_file,
                            "window_name": f"agent-{agent_name}",
                            "last_activity": self._get_last_activity(worktree_dir),
                            "status": "unknown"
                        }

        # Then, discover agents from git worktree list (for agents outside worktrees/)
        try:
            result = subprocess.run(
                ["git", "worktree", "list", "--porcelain"],
                capture_output=True,
                text=True,
                cwd=self.base_dir
            )

            if result.returncode == 0:
                current_worktree = None
                for line in result.stdout.splitlines():
                    if line.startswith("worktree "):
                        current_worktree = Path(line.split(" ", 1)[1])
                    elif line.startswith("branch ") and current_worktree:
                        # Check if this is an agent worktree (not main repo)
                        if (current_worktree != self.base_dir and
                            current_worktree.name not in agents and
                            current_worktree.name != "agent-hive"):
                            claude_file = current_worktree / "CLAUDE.md"
                            if claude_file.exists():
                                # Extract agent name from path
                                agent_name = current_worktree.name
                                if agent_name.endswith("-worktree"):
                                    agent_name = agent_name[:-9]  # Remove "-worktree" suffix

                                # Skip if this agent looks like a generic orchestrator
                                if self._is_agent_specific_claude(claude_file):
                                    agents[agent_name] = {
                                        "name": agent_name,
                                        "path": current_worktree,
                                        "claude_file": claude_file,
                                        "window_name": f"agent-{agent_name}",
                                        "last_activity": self._get_last_activity(current_worktree),
                                        "status": "unknown"
                                    }
        except Exception as e:
            print(f"Warning: Could not discover git worktrees: {e}")

        return agents

    def _is_agent_specific_claude(self, claude_file: Path) -> bool:
        """Check if CLAUDE.md file is agent-specific (not generic orchestrator)."""
        try:
            content = claude_file.read_text()
            # Skip if it looks like a generic orchestrator file
            if "LeanVibe Orchestrator" in content and "Role: Orchestrator" in content:
                return False
            # Must contain agent-specific content
            if any(term in content.lower() for term in ["agent identity", "agent instructions", "specialization", "mission statement"]):
                return True
            return False
        except Exception:
            return False

    def _get_last_activity(self, worktree_dir: Path) -> Optional[datetime]:
        """Get last git activity in worktree."""
        try:
            result = subprocess.run(
                ["git", "log", "-1", "--format=%ct"],
                cwd=worktree_dir,
                capture_output=True,
                text=True
            )
            if result.returncode == 0 and result.stdout.strip():
                timestamp = int(result.stdout.strip())
                return datetime.fromtimestamp(timestamp)
        except:
            pass
        return None

    def _tmux_command(self, cmd: List[str]) -> subprocess.CompletedProcess:
        """Execute tmux command."""
        return subprocess.run(["tmux"] + cmd, capture_output=True, text=True)

    def _session_exists(self) -> bool:
        """Check if tmux session exists."""
        result = self._tmux_command(["has-session", "-t", self.session_name])
        return result.returncode == 0

    def _window_exists(self, window_name: str) -> bool:
        """Check if tmux window exists in session."""
        result = self._tmux_command(["list-windows", "-t", self.session_name, "-F", "#{window_name}"])
        if result.returncode == 0:
            return window_name in result.stdout.splitlines()
        return False

    def _get_window_status(self, window_name: str) -> Optional[str]:
        """Get status of a specific tmux window."""
        result = self._tmux_command([
            "list-windows", "-t", self.session_name, "-F", "#{window_name}:#{window_active}:#{window_flags}"
        ])
        if result.returncode == 0:
            for line in result.stdout.splitlines():
                if line.startswith(window_name + ":"):
                    parts = line.split(":")
                    if len(parts) >= 3:
                        active = parts[1] == "1"
                        flags = parts[2]
                        return f"{'active' if active else 'inactive'}:{flags}"
        return None

    def _get_starting_prompt(self, agent_name: str) -> Optional[str]:
        """Get appropriate starting prompt for agent."""
        prompts = {
            "documentation-agent": "Hello! I'm the Documentation Agent. I'm ready to work on creating comprehensive documentation for agent-hive. Let me start by reading the existing documentation structure and begin with D.1.1: Documentation Audit & Reorganization as outlined in my CLAUDE.md instructions.",

            "intelligence-agent": "Hello! I'm the Intelligence Agent. I'm ready to implement advanced AI capabilities for agent-hive. Let me start by analyzing the current system architecture and begin implementing the intelligence framework as outlined in my instructions.",

            "orchestration-agent": "Hello! I'm the Orchestration Agent. I'm ready to coordinate multi-agent workflows and optimize system orchestration. Let me start by analyzing the current agent coordination patterns and begin implementing enhanced orchestration capabilities.",

            "pm-agent": "Hello! I'm the PM/XP Methodology Enforcer Agent. I'm ready to enforce XP practices and manage GitHub workflows for agent-hive. Let me start by reading the current XP methodology implementation and GitHub processes, then begin with PM.1.1: Sprint Coordination as outlined in my CLAUDE.md instructions.",

            "integration-agent": "Hello! I'm the Integration Agent. I'm ready to work on system integration and external API connections for agent-hive. Let me start by reading the current system architecture and external integrations, then begin with I.1.1: API Gateway Implementation as outlined in my CLAUDE.md instructions.",

            "quality-agent": "Hello! I'm the Quality Agent. I'm ready to implement comprehensive testing and quality assurance for agent-hive. Let me start by reading the current test infrastructure and quality processes, then begin with Q.1.1: Comprehensive Test Suite as outlined in my CLAUDE.md instructions."
        }

        return prompts.get(agent_name)

    def create_session(self) -> bool:
        """Create tmux session if it doesn't exist."""
        if self._session_exists():
            print(f"✅ Session '{self.session_name}' already exists")
            return True

        result = self._tmux_command(["new-session", "-d", "-s", self.session_name])
        if result.returncode == 0:
            print(f"✅ Created session '{self.session_name}'")
            return True
        else:
            print(f"❌ Failed to create session: {result.stderr}")
            return False

    def spawn_agent(self, agent_name: str, with_prompt: bool = True, force_recreate: bool = False) -> bool:
        """Spawn an agent in a new tmux window."""
        if agent_name not in self.agents:
            print(f"❌ Agent '{agent_name}' not found")
            return False

        agent = self.agents[agent_name]
        window_name = agent["window_name"]

        # Ensure session exists
        if not self.create_session():
            return False

        # Check if window already exists
        if self._window_exists(window_name):
            if force_recreate:
                print(f"🔄 Force recreating window '{window_name}'")
                self._tmux_command(["kill-window", "-t", f"{self.session_name}:{window_name}"])
            else:
                print(f"⚠️  Window '{window_name}' already exists")
                try:
                    choice = input("Kill existing window and recreate? (y/N): ")
                    if choice.lower() == 'y':
                        self._tmux_command(["kill-window", "-t", f"{self.session_name}:{window_name}"])
                    else:
                        print("Aborted")
                        return False
                except EOFError:
                    print("Non-interactive mode - skipping existing window")
                    return False

        # Create new window
        result = self._tmux_command([
            "new-window", "-t", self.session_name, "-n", window_name, "-c", str(agent["path"])
        ])

        if result.returncode != 0:
            print(f"❌ Failed to create window: {result.stderr}")
            return False

        # Send command to start Claude with proper permissions
        claude_cmd = "claude --dangerously-skip-permissions"
        self._tmux_command([
            "send-keys", "-t", f"{self.session_name}:{window_name}", claude_cmd, "Enter"
        ])

        # Send starting prompt if requested
        if with_prompt:
            time.sleep(3)  # Wait for Claude to initialize
            starting_prompt = self._get_starting_prompt(agent_name)
            if starting_prompt:
                # Log the prompt
                try:
                    sys.path.append(str(self.base_dir))
                    from dashboard.prompt_logger import prompt_logger
                    prompt_logger.log_prompt(agent_name, starting_prompt, "Starting prompt sent", True)
                except ImportError:
                    pass  # Continue without logging if dashboard not available

                # Use buffer method for reliable prompt sending
                # Set prompt in buffer
                self._tmux_command(["set-buffer", starting_prompt])

                # Clear any existing input
                self._tmux_command([
                    "send-keys", "-t", f"{self.session_name}:{window_name}", "C-c"
                ])

                time.sleep(0.3)  # Brief pause

                # Paste buffer content
                self._tmux_command([
                    "paste-buffer", "-t", f"{self.session_name}:{window_name}"
                ])

                # Send Enter to submit
                time.sleep(0.2)
                self._tmux_command([
                    "send-keys", "-t", f"{self.session_name}:{window_name}", "Enter"
                ])

        print(f"✅ Spawned agent '{agent_name}' in window '{window_name}'")
        print(f"📁 Working directory: {agent['path']}")
        print(f"💬 Command: {claude_cmd}")
        if with_prompt:
            print(f"🚀 Starting prompt sent")

        return True

    def spawn_all_agents(self, with_prompt: bool = True, force_recreate: bool = False) -> Dict[str, bool]:
        """Spawn all discovered agents."""
        results = {}

        print(f"🚀 Spawning {len(self.agents)} agents...")

        for agent_name in self.agents:
            print(f"\n🔄 Spawning {agent_name}...")
            results[agent_name] = self.spawn_agent(agent_name, with_prompt, force_recreate)

        return results

    def list_agent_windows(self) -> Dict[str, Dict]:
        """List all agent windows and their status."""
        if not self._session_exists():
            return {}

        status = {}
        for agent_name, agent in self.agents.items():
            window_name = agent["window_name"]
            window_status = self._get_window_status(window_name)

            status[agent_name] = {
                "name": agent_name,
                "window_name": window_name,
                "exists": self._window_exists(window_name),
                "status": window_status,
                "path": str(agent["path"])
            }

        return status

    def print_status(self):
        """Print comprehensive agent status."""
        print("🔍 LeanVibe Agent Hive - Tmux Agent Status")
        print("=" * 50)
        print(f"Session: {self.session_name}")
        print(f"Generated: {datetime.now().strftime('%Y-%m-%d %H:%M:%S')}")
        print()

        if not self._session_exists():
            print("❌ Tmux session does not exist")
            print(f"💡 Run: tmux new-session -s {self.session_name}")
            return

        status = self.list_agent_windows()

        active_count = 0
        inactive_count = 0

        for agent_name, info in status.items():
            if info["exists"]:
                status_parts = info["status"].split(":") if info["status"] else ["unknown"]
                is_active = status_parts[0] == "active"

                if is_active:
                    active_count += 1
                    print(f"✅ {agent_name} ({info['window_name']}) - ACTIVE")
                else:
                    inactive_count += 1
                    print(f"🟡 {agent_name} ({info['window_name']}) - INACTIVE")

                print(f"   📁 {info['path']}")
            else:
                inactive_count += 1
                print(f"❌ {agent_name} - NOT SPAWNED")
                print(f"   📁 {info['path']}")

        print(f"\n📊 Summary:")
        print(f"  Total agents: {len(status)}")
        print(f"  Active windows: {active_count}")
        print(f"  Inactive/Missing: {inactive_count}")

    def attach_to_agent(self, agent_name: str):
        """Attach to specific agent window."""
        if agent_name not in self.agents:
            print(f"❌ Agent '{agent_name}' not found")
            return

        window_name = self.agents[agent_name]["window_name"]

        if not self._window_exists(window_name):
            print(f"❌ Window '{window_name}' does not exist")
            print(f"💡 Run: python scripts/agent_manager.py --spawn {agent_name}")
            return

        print(f"🔗 Attaching to agent '{agent_name}'...")
        print(f"💡 Press Ctrl+B then D to detach")
<<<<<<< HEAD
        
        # Use subprocess.run safely instead of os.system
        try:
            subprocess.run(["tmux", "select-window", "-t", f"{self.session_name}:{window_name}"], check=True)
            subprocess.run(["tmux", "attach-session", "-t", self.session_name], check=True)
        except subprocess.CalledProcessError as e:
            print(f"❌ Failed to attach to agent: {e}")
    
=======

        # Use os.system to replace current process with tmux attach
        os.system(f"tmux select-window -t {self.session_name}:{window_name} && tmux attach-session -t {self.session_name}")

>>>>>>> e5b3675e
    def kill_agent(self, agent_name: str) -> bool:
        """Kill specific agent window."""
        if agent_name not in self.agents:
            print(f"❌ Agent '{agent_name}' not found")
            return False

        window_name = self.agents[agent_name]["window_name"]

        if not self._window_exists(window_name):
            print(f"⚠️  Window '{window_name}' does not exist")
            return True

        result = self._tmux_command(["kill-window", "-t", f"{self.session_name}:{window_name}"])

        if result.returncode == 0:
            print(f"✅ Killed agent '{agent_name}' window")
            return True
        else:
            print(f"❌ Failed to kill window: {result.stderr}")
            return False

    def kill_all_agents(self) -> Dict[str, bool]:
        """Kill all agent windows."""
        results = {}

        print("🔥 Killing all agent windows...")

        for agent_name in self.agents:
            results[agent_name] = self.kill_agent(agent_name)

        return results

    def restart_agent(self, agent_name: str, with_prompt: bool = True) -> bool:
        """Restart specific agent (kill and spawn)."""
        print(f"🔄 Restarting agent '{agent_name}'...")

        self.kill_agent(agent_name)
        time.sleep(1)  # Brief pause
        return self.spawn_agent(agent_name, with_prompt, force_recreate=True)

    def get_session_overview(self) -> Dict:
        """Get comprehensive session overview."""
        overview = {
            "session_name": self.session_name,
            "session_exists": self._session_exists(),
            "timestamp": datetime.now().isoformat(),
            "agents": {}
        }

        if overview["session_exists"]:
            status = self.list_agent_windows()
            overview["agents"] = status

        return overview

    def create_attach_script(self, output_file: str = "attach_agents.sh"):
        """Create script with tmux attach commands."""
        script_content = "#!/bin/bash\n"
        script_content += "# LeanVibe Agent Hive - Attach to Agent Windows\n"
        script_content += f"# Session: {self.session_name}\n"
        script_content += f"# Generated: {datetime.now().strftime('%Y-%m-%d %H:%M:%S')}\n\n"

        script_content += "echo 'Available agents:'\n"

        for i, agent_name in enumerate(self.agents.keys(), 1):
            window_name = self.agents[agent_name]["window_name"]
            script_content += f"echo '{i}. {agent_name} ({window_name})'\n"

        script_content += "\necho 'Commands:'\n"
        script_content += f"echo 'tmux attach-session -t {self.session_name}  # Attach to session'\n"
        script_content += f"echo 'tmux list-windows -t {self.session_name}    # List windows'\n"

        for agent_name in self.agents:
            window_name = self.agents[agent_name]["window_name"]
            script_content += f"echo 'tmux select-window -t {self.session_name}:{window_name} && tmux attach-session -t {self.session_name}  # Attach to {agent_name}'\n"

        with open(output_file, "w") as f:
            f.write(script_content)

        os.chmod(output_file, 0o755)
        print(f"✅ Attach script created: {output_file}")


def main():
    parser = argparse.ArgumentParser(description="Manage LeanVibe agents with tmux")
    parser.add_argument("--session", default="agent-hive", help="Tmux session name")
    parser.add_argument("--spawn", metavar="AGENT", help="Spawn specific agent")
    parser.add_argument("--spawn-all", action="store_true", help="Spawn all agents")
    parser.add_argument("--kill", metavar="AGENT", help="Kill specific agent")
    parser.add_argument("--kill-all", action="store_true", help="Kill all agents")
    parser.add_argument("--restart", metavar="AGENT", help="Restart specific agent")
    parser.add_argument("--attach", metavar="AGENT", help="Attach to specific agent")
    parser.add_argument("--status", action="store_true", help="Show agent status")
    parser.add_argument("--create-session", action="store_true", help="Create tmux session")
    parser.add_argument("--attach-script", action="store_true", help="Create attach script")
    parser.add_argument("--no-prompt", action="store_true", help="Don't send starting prompt when spawning")
    parser.add_argument("--force", action="store_true", help="Force recreate existing windows without prompting")
    parser.add_argument("--json", action="store_true", help="Output status in JSON format")

    args = parser.parse_args()

    manager = TmuxAgentManager(session_name=args.session)
    with_prompt = not args.no_prompt

    if args.create_session:
        manager.create_session()

    elif args.spawn:
        manager.spawn_agent(args.spawn, with_prompt=with_prompt, force_recreate=args.force)

    elif args.spawn_all:
        results = manager.spawn_all_agents(with_prompt=with_prompt, force_recreate=args.force)
        success_count = sum(1 for success in results.values() if success)
        print(f"\n📊 Results: {success_count}/{len(results)} agents spawned successfully")

    elif args.kill:
        manager.kill_agent(args.kill)

    elif args.kill_all:
        results = manager.kill_all_agents()
        success_count = sum(1 for success in results.values() if success)
        print(f"\n📊 Results: {success_count}/{len(results)} agents killed successfully")

    elif args.restart:
        manager.restart_agent(args.restart, with_prompt=with_prompt)

    elif args.attach:
        manager.attach_to_agent(args.attach)

    elif args.attach_script:
        manager.create_attach_script()

    elif args.status:
        if args.json:
            overview = manager.get_session_overview()
            print(json.dumps(overview, indent=2, default=str))
        else:
            manager.print_status()

    else:
        # Default: show status
        manager.print_status()


if __name__ == "__main__":
    main()<|MERGE_RESOLUTION|>--- conflicted
+++ resolved
@@ -357,21 +357,10 @@
 
         print(f"🔗 Attaching to agent '{agent_name}'...")
         print(f"💡 Press Ctrl+B then D to detach")
-<<<<<<< HEAD
-        
-        # Use subprocess.run safely instead of os.system
-        try:
-            subprocess.run(["tmux", "select-window", "-t", f"{self.session_name}:{window_name}"], check=True)
-            subprocess.run(["tmux", "attach-session", "-t", self.session_name], check=True)
-        except subprocess.CalledProcessError as e:
-            print(f"❌ Failed to attach to agent: {e}")
-    
-=======
 
         # Use os.system to replace current process with tmux attach
         os.system(f"tmux select-window -t {self.session_name}:{window_name} && tmux attach-session -t {self.session_name}")
 
->>>>>>> e5b3675e
     def kill_agent(self, agent_name: str) -> bool:
         """Kill specific agent window."""
         if agent_name not in self.agents:

#!/usr/bin/env python3
"""
Agent Manager for LeanVibe Agent Hive

Manages agent lifecycle using tmux sessions and windows.
Provides capabilities to spawn, monitor, and manage agents in separate tmux windows.
"""

import os
import subprocess
import json
import time
from datetime import datetime, timedelta
from pathlib import Path
from typing import Dict, List, Optional, Tuple
import argparse


class TmuxAgentManager:
    """Manages agents using tmux sessions and windows."""

    def __init__(self, base_dir: str = ".", session_name: str = "agent-hive"):
        self.base_dir = Path(base_dir)
        self.worktrees_dir = self.base_dir / "worktrees"
        self.session_name = session_name
        self.agents = self._discover_agents()

    def _discover_agents(self) -> Dict[str, Dict]:
        """Discover all agent worktrees and their configurations."""
        agents = {}

        # First, discover agents in standard worktrees/ directory
        if self.worktrees_dir.exists():
            for worktree_dir in self.worktrees_dir.iterdir():
                if worktree_dir.is_dir():
                    agent_name = worktree_dir.name
                    claude_file = worktree_dir / "CLAUDE.md"

                    if claude_file.exists():
                        agents[agent_name] = {
                            "name": agent_name,
                            "path": worktree_dir,
                            "claude_file": claude_file,
                            "window_name": f"agent-{agent_name}",
                            "last_activity": self._get_last_activity(worktree_dir),
                            "status": "unknown"
                        }

        # Then, discover agents from git worktree list (for agents outside worktrees/)
        try:
            result = subprocess.run(
                ["git", "worktree", "list", "--porcelain"],
                capture_output=True,
                text=True,
                cwd=self.base_dir
            )

            if result.returncode == 0:
                current_worktree = None
                for line in result.stdout.splitlines():
                    if line.startswith("worktree "):
                        current_worktree = Path(line.split(" ", 1)[1])
                    elif line.startswith("branch ") and current_worktree:
                        # Check if this is an agent worktree (not main repo)
                        if (current_worktree != self.base_dir and
                            current_worktree.name not in agents and
                            current_worktree.name != "agent-hive"):
                            claude_file = current_worktree / "CLAUDE.md"
                            if claude_file.exists():
                                # Extract agent name from path
                                agent_name = current_worktree.name
                                if agent_name.endswith("-worktree"):
                                    agent_name = agent_name[:-9]  # Remove "-worktree" suffix

                                # Skip if this agent looks like a generic orchestrator
                                if self._is_agent_specific_claude(claude_file):
                                    agents[agent_name] = {
                                        "name": agent_name,
                                        "path": current_worktree,
                                        "claude_file": claude_file,
                                        "window_name": f"agent-{agent_name}",
                                        "last_activity": self._get_last_activity(current_worktree),
                                        "status": "unknown"
                                    }
        except Exception as e:
            print(f"Warning: Could not discover git worktrees: {e}")

        return agents

    def _is_agent_specific_claude(self, claude_file: Path) -> bool:
        """Check if CLAUDE.md file is agent-specific (not generic orchestrator)."""
        try:
            content = claude_file.read_text()
            # Skip if it looks like a generic orchestrator file
            if "LeanVibe Orchestrator" in content and "Role: Orchestrator" in content:
                return False
            # Must contain agent-specific content
            if any(term in content.lower() for term in ["agent identity", "agent instructions", "specialization", "mission statement"]):
                return True
            return False
        except Exception:
            return False

    def _get_last_activity(self, worktree_dir: Path) -> Optional[datetime]:
        """Get last git activity in worktree."""
        try:
            result = subprocess.run(
                ["git", "log", "-1", "--format=%ct"],
                cwd=worktree_dir,
                capture_output=True,
                text=True
            )
            if result.returncode == 0 and result.stdout.strip():
                timestamp = int(result.stdout.strip())
                return datetime.fromtimestamp(timestamp)
        except:
            pass
        return None

    def _tmux_command(self, cmd: List[str]) -> subprocess.CompletedProcess:
        """Execute tmux command."""
        return subprocess.run(["tmux"] + cmd, capture_output=True, text=True)

    def _session_exists(self) -> bool:
        """Check if tmux session exists."""
        result = self._tmux_command(["has-session", "-t", self.session_name])
        return result.returncode == 0

    def _window_exists(self, window_name: str) -> bool:
        """Check if tmux window exists in session."""
        result = self._tmux_command(["list-windows", "-t", self.session_name, "-F", "#{window_name}"])
        if result.returncode == 0:
            return window_name in result.stdout.splitlines()
        return False

    def _get_window_status(self, window_name: str) -> Optional[str]:
        """Get status of a specific tmux window."""
        result = self._tmux_command([
            "list-windows", "-t", self.session_name, "-F", "#{window_name}:#{window_active}:#{window_flags}"
        ])
        if result.returncode == 0:
            for line in result.stdout.splitlines():
                if line.startswith(window_name + ":"):
                    parts = line.split(":")
                    if len(parts) >= 3:
                        active = parts[1] == "1"
                        flags = parts[2]
                        return f"{'active' if active else 'inactive'}:{flags}"
        return None

    def _get_starting_prompt(self, agent_name: str) -> Optional[str]:
        """Get protocol-aware starting prompt for agent."""
        # Check if agent has protocol-enabled CLAUDE.md
        agent_info = self.agents.get(agent_name)
        if agent_info and self._has_protocol_enabled(agent_info["claude_file"]):
            return self._generate_protocol_aware_prompt(agent_name)
        
        # Fallback to legacy prompts for older agents
        prompts = {
            "documentation-agent": "Hello! I'm the Documentation Agent. I'm ready to work on creating comprehensive documentation for agent-hive. Let me start by reading the existing documentation structure and begin with D.1.1: Documentation Audit & Reorganization as outlined in my CLAUDE.md instructions.",

            "intelligence-agent": "Hello! I'm the Intelligence Agent. I'm ready to implement advanced AI capabilities for agent-hive. Let me start by analyzing the current system architecture and begin implementing the intelligence framework as outlined in my instructions.",

            "orchestration-agent": "Hello! I'm the Orchestration Agent. I'm ready to coordinate multi-agent workflows and optimize system orchestration. Let me start by analyzing the current agent coordination patterns and begin implementing enhanced orchestration capabilities.",

            "pm-agent": "Hello! I'm the PM/XP Methodology Enforcer Agent. I'm ready to enforce XP practices and manage GitHub workflows for agent-hive. Let me start by reading the current XP methodology implementation and GitHub processes, then begin with PM.1.1: Sprint Coordination as outlined in my CLAUDE.md instructions.",

            "integration-agent": "Hello! I'm the Integration Agent. I'm ready to work on system integration and external API connections for agent-hive. Let me start by reading the current system architecture and external integrations, then begin with I.1.1: API Gateway Implementation as outlined in my CLAUDE.md instructions.",

            "quality-agent": "Hello! I'm the Quality Agent. I'm ready to implement comprehensive testing and quality assurance for agent-hive. Let me start by reading the current test infrastructure and quality processes, then begin with Q.1.1: Comprehensive Test Suite as outlined in my CLAUDE.md instructions."
        }

        return prompts.get(agent_name)
<<<<<<< HEAD
    
    def _has_protocol_enabled(self, claude_file: Path) -> bool:
        """Check if CLAUDE.md has hybrid communication protocol."""
        try:
            content = claude_file.read_text()
            return "HYBRID COMMUNICATION PROTOCOL" in content
        except Exception:
            return False
    
    def _generate_protocol_aware_prompt(self, agent_name: str) -> str:
        """Generate protocol-aware starting prompt."""
        return f"""AGENT SPAWN COMPLETE: {agent_name}

🚨 HYBRID COMMUNICATION PROTOCOL ACTIVE

IMMEDIATE ACTIONS REQUIRED:
1. Send acknowledgment: [ACK] - Agent {agent_name} ready - Current task: Reading mission instructions
2. Read your CLAUDE.md file for detailed mission instructions and communication protocol
3. Begin implementation as specified in your mission

PROTOCOL REQUIREMENTS:
- Respond to pings within 2 minutes using [ACK] format
- Push urgent updates immediately using [URGENT] format for: task completion, critical blockers, merge conflicts, PR ready
- Provide concrete evidence in all status updates

Your mission details are in CLAUDE.md. Start by sending your [ACK] message, then read your instructions and begin implementation immediately."""
    
=======

>>>>>>> 6c8d77bf
    def create_session(self) -> bool:
        """Create tmux session if it doesn't exist."""
        if self._session_exists():
            print(f"✅ Session '{self.session_name}' already exists")
            return True

        result = self._tmux_command(["new-session", "-d", "-s", self.session_name])
        if result.returncode == 0:
            print(f"✅ Created session '{self.session_name}'")
            return True
        else:
            print(f"❌ Failed to create session: {result.stderr}")
            return False

    def spawn_agent(self, agent_name: str, with_prompt: bool = True, force_recreate: bool = False) -> bool:
        """Spawn an agent in a new tmux window."""
        if agent_name not in self.agents:
            print(f"❌ Agent '{agent_name}' not found")
            return False

        agent = self.agents[agent_name]
        window_name = agent["window_name"]

        # Ensure session exists
        if not self.create_session():
            return False

        # Check if window already exists
        if self._window_exists(window_name):
            if force_recreate:
                print(f"🔄 Force recreating window '{window_name}'")
                self._tmux_command(["kill-window", "-t", f"{self.session_name}:{window_name}"])
            else:
                print(f"⚠️  Window '{window_name}' already exists")
                try:
                    choice = input("Kill existing window and recreate? (y/N): ")
                    if choice.lower() == 'y':
                        self._tmux_command(["kill-window", "-t", f"{self.session_name}:{window_name}"])
                    else:
                        print("Aborted")
                        return False
                except EOFError:
                    print("Non-interactive mode - skipping existing window")
                    return False

        # Create new window
        result = self._tmux_command([
            "new-window", "-t", self.session_name, "-n", window_name, "-c", str(agent["path"])
        ])

        if result.returncode != 0:
            print(f"❌ Failed to create window: {result.stderr}")
            return False

        # Send command to start Claude with proper permissions
        claude_cmd = "claude --dangerously-skip-permissions"
        self._tmux_command([
            "send-keys", "-t", f"{self.session_name}:{window_name}", claude_cmd, "Enter"
        ])

        # Send starting prompt if requested
        if with_prompt:
            time.sleep(3)  # Wait for Claude to initialize
            starting_prompt = self._get_starting_prompt(agent_name)
            if starting_prompt:
                # Log the prompt
                try:
                    sys.path.append(str(self.base_dir))
                    from dashboard.prompt_logger import prompt_logger
                    prompt_logger.log_prompt(agent_name, starting_prompt, "Starting prompt sent", True)
                except ImportError:
                    pass  # Continue without logging if dashboard not available

                # Use buffer method for reliable prompt sending
                # Set prompt in buffer
                self._tmux_command(["set-buffer", starting_prompt])

                # Clear any existing input
                self._tmux_command([
                    "send-keys", "-t", f"{self.session_name}:{window_name}", "C-c"
                ])

                time.sleep(0.3)  # Brief pause

                # Paste buffer content
                self._tmux_command([
                    "paste-buffer", "-t", f"{self.session_name}:{window_name}"
                ])

                # Send Enter to submit
                time.sleep(0.2)
                self._tmux_command([
                    "send-keys", "-t", f"{self.session_name}:{window_name}", "Enter"
                ])

        print(f"✅ Spawned agent '{agent_name}' in window '{window_name}'")
        print(f"📁 Working directory: {agent['path']}")
        print(f"💬 Command: {claude_cmd}")
        if with_prompt:
            print(f"🚀 Starting prompt sent")

        return True

    def spawn_all_agents(self, with_prompt: bool = True, force_recreate: bool = False) -> Dict[str, bool]:
        """Spawn all discovered agents."""
        results = {}

        print(f"🚀 Spawning {len(self.agents)} agents...")

        for agent_name in self.agents:
            print(f"\n🔄 Spawning {agent_name}...")
            results[agent_name] = self.spawn_agent(agent_name, with_prompt, force_recreate)

        return results

    def list_agent_windows(self) -> Dict[str, Dict]:
        """List all agent windows and their status."""
        if not self._session_exists():
            return {}

        status = {}
        for agent_name, agent in self.agents.items():
            window_name = agent["window_name"]
            window_status = self._get_window_status(window_name)

            status[agent_name] = {
                "name": agent_name,
                "window_name": window_name,
                "exists": self._window_exists(window_name),
                "status": window_status,
                "path": str(agent["path"])
            }

        return status

    def print_status(self):
        """Print comprehensive agent status."""
        print("🔍 LeanVibe Agent Hive - Tmux Agent Status")
        print("=" * 50)
        print(f"Session: {self.session_name}")
        print(f"Generated: {datetime.now().strftime('%Y-%m-%d %H:%M:%S')}")
        print()

        if not self._session_exists():
            print("❌ Tmux session does not exist")
            print(f"💡 Run: tmux new-session -s {self.session_name}")
            return

        status = self.list_agent_windows()

        active_count = 0
        inactive_count = 0

        for agent_name, info in status.items():
            if info["exists"]:
                status_parts = info["status"].split(":") if info["status"] else ["unknown"]
                is_active = status_parts[0] == "active"

                if is_active:
                    active_count += 1
                    print(f"✅ {agent_name} ({info['window_name']}) - ACTIVE")
                else:
                    inactive_count += 1
                    print(f"🟡 {agent_name} ({info['window_name']}) - INACTIVE")

                print(f"   📁 {info['path']}")
            else:
                inactive_count += 1
                print(f"❌ {agent_name} - NOT SPAWNED")
                print(f"   📁 {info['path']}")

        print(f"\n📊 Summary:")
        print(f"  Total agents: {len(status)}")
        print(f"  Active windows: {active_count}")
        print(f"  Inactive/Missing: {inactive_count}")

    def attach_to_agent(self, agent_name: str):
        """Attach to specific agent window."""
        if agent_name not in self.agents:
            print(f"❌ Agent '{agent_name}' not found")
            return

        window_name = self.agents[agent_name]["window_name"]

        if not self._window_exists(window_name):
            print(f"❌ Window '{window_name}' does not exist")
            print(f"💡 Run: python scripts/agent_manager.py --spawn {agent_name}")
            return

        print(f"🔗 Attaching to agent '{agent_name}'...")
        print(f"💡 Press Ctrl+B then D to detach")

        # Use os.system to replace current process with tmux attach
        os.system(f"tmux select-window -t {self.session_name}:{window_name} && tmux attach-session -t {self.session_name}")

    def kill_agent(self, agent_name: str) -> bool:
        """Kill specific agent window."""
        if agent_name not in self.agents:
            print(f"❌ Agent '{agent_name}' not found")
            return False

        window_name = self.agents[agent_name]["window_name"]

        if not self._window_exists(window_name):
            print(f"⚠️  Window '{window_name}' does not exist")
            return True

        result = self._tmux_command(["kill-window", "-t", f"{self.session_name}:{window_name}"])

        if result.returncode == 0:
            print(f"✅ Killed agent '{agent_name}' window")
            return True
        else:
            print(f"❌ Failed to kill window: {result.stderr}")
            return False

    def kill_all_agents(self) -> Dict[str, bool]:
        """Kill all agent windows."""
        results = {}

        print("🔥 Killing all agent windows...")

        for agent_name in self.agents:
            results[agent_name] = self.kill_agent(agent_name)

        return results

    def restart_agent(self, agent_name: str, with_prompt: bool = True) -> bool:
        """Restart specific agent (kill and spawn)."""
        print(f"🔄 Restarting agent '{agent_name}'...")

        self.kill_agent(agent_name)
        time.sleep(1)  # Brief pause
        return self.spawn_agent(agent_name, with_prompt, force_recreate=True)

    def get_session_overview(self) -> Dict:
        """Get comprehensive session overview."""
        overview = {
            "session_name": self.session_name,
            "session_exists": self._session_exists(),
            "timestamp": datetime.now().isoformat(),
            "agents": {}
        }

        if overview["session_exists"]:
            status = self.list_agent_windows()
            overview["agents"] = status

        return overview

    def create_attach_script(self, output_file: str = "attach_agents.sh"):
        """Create script with tmux attach commands."""
        script_content = "#!/bin/bash\n"
        script_content += "# LeanVibe Agent Hive - Attach to Agent Windows\n"
        script_content += f"# Session: {self.session_name}\n"
        script_content += f"# Generated: {datetime.now().strftime('%Y-%m-%d %H:%M:%S')}\n\n"

        script_content += "echo 'Available agents:'\n"

        for i, agent_name in enumerate(self.agents.keys(), 1):
            window_name = self.agents[agent_name]["window_name"]
            script_content += f"echo '{i}. {agent_name} ({window_name})'\n"

        script_content += "\necho 'Commands:'\n"
        script_content += f"echo 'tmux attach-session -t {self.session_name}  # Attach to session'\n"
        script_content += f"echo 'tmux list-windows -t {self.session_name}    # List windows'\n"

        for agent_name in self.agents:
            window_name = self.agents[agent_name]["window_name"]
            script_content += f"echo 'tmux select-window -t {self.session_name}:{window_name} && tmux attach-session -t {self.session_name}  # Attach to {agent_name}'\n"

        with open(output_file, "w") as f:
            f.write(script_content)

        os.chmod(output_file, 0o755)
        print(f"✅ Attach script created: {output_file}")


def main():
    parser = argparse.ArgumentParser(description="Manage LeanVibe agents with tmux")
    parser.add_argument("--session", default="agent-hive", help="Tmux session name")
    parser.add_argument("--spawn", metavar="AGENT", help="Spawn specific agent")
    parser.add_argument("--spawn-all", action="store_true", help="Spawn all agents")
    parser.add_argument("--kill", metavar="AGENT", help="Kill specific agent")
    parser.add_argument("--kill-all", action="store_true", help="Kill all agents")
    parser.add_argument("--restart", metavar="AGENT", help="Restart specific agent")
    parser.add_argument("--attach", metavar="AGENT", help="Attach to specific agent")
    parser.add_argument("--status", action="store_true", help="Show agent status")
    parser.add_argument("--create-session", action="store_true", help="Create tmux session")
    parser.add_argument("--attach-script", action="store_true", help="Create attach script")
    parser.add_argument("--no-prompt", action="store_true", help="Don't send starting prompt when spawning")
    parser.add_argument("--force", action="store_true", help="Force recreate existing windows without prompting")
    parser.add_argument("--json", action="store_true", help="Output status in JSON format")

    args = parser.parse_args()

    manager = TmuxAgentManager(session_name=args.session)
    with_prompt = not args.no_prompt

    if args.create_session:
        manager.create_session()

    elif args.spawn:
        manager.spawn_agent(args.spawn, with_prompt=with_prompt, force_recreate=args.force)

    elif args.spawn_all:
        results = manager.spawn_all_agents(with_prompt=with_prompt, force_recreate=args.force)
        success_count = sum(1 for success in results.values() if success)
        print(f"\n📊 Results: {success_count}/{len(results)} agents spawned successfully")

    elif args.kill:
        manager.kill_agent(args.kill)

    elif args.kill_all:
        results = manager.kill_all_agents()
        success_count = sum(1 for success in results.values() if success)
        print(f"\n📊 Results: {success_count}/{len(results)} agents killed successfully")

    elif args.restart:
        manager.restart_agent(args.restart, with_prompt=with_prompt)

    elif args.attach:
        manager.attach_to_agent(args.attach)

    elif args.attach_script:
        manager.create_attach_script()

    elif args.status:
        if args.json:
            overview = manager.get_session_overview()
            print(json.dumps(overview, indent=2, default=str))
        else:
            manager.print_status()

    else:
        # Default: show status
        manager.print_status()


if __name__ == "__main__":
    main()<|MERGE_RESOLUTION|>--- conflicted
+++ resolved
@@ -149,13 +149,7 @@
         return None
 
     def _get_starting_prompt(self, agent_name: str) -> Optional[str]:
-        """Get protocol-aware starting prompt for agent."""
-        # Check if agent has protocol-enabled CLAUDE.md
-        agent_info = self.agents.get(agent_name)
-        if agent_info and self._has_protocol_enabled(agent_info["claude_file"]):
-            return self._generate_protocol_aware_prompt(agent_name)
-        
-        # Fallback to legacy prompts for older agents
+        """Get appropriate starting prompt for agent."""
         prompts = {
             "documentation-agent": "Hello! I'm the Documentation Agent. I'm ready to work on creating comprehensive documentation for agent-hive. Let me start by reading the existing documentation structure and begin with D.1.1: Documentation Audit & Reorganization as outlined in my CLAUDE.md instructions.",
 
@@ -171,37 +165,7 @@
         }
 
         return prompts.get(agent_name)
-<<<<<<< HEAD
-    
-    def _has_protocol_enabled(self, claude_file: Path) -> bool:
-        """Check if CLAUDE.md has hybrid communication protocol."""
-        try:
-            content = claude_file.read_text()
-            return "HYBRID COMMUNICATION PROTOCOL" in content
-        except Exception:
-            return False
-    
-    def _generate_protocol_aware_prompt(self, agent_name: str) -> str:
-        """Generate protocol-aware starting prompt."""
-        return f"""AGENT SPAWN COMPLETE: {agent_name}
-
-🚨 HYBRID COMMUNICATION PROTOCOL ACTIVE
-
-IMMEDIATE ACTIONS REQUIRED:
-1. Send acknowledgment: [ACK] - Agent {agent_name} ready - Current task: Reading mission instructions
-2. Read your CLAUDE.md file for detailed mission instructions and communication protocol
-3. Begin implementation as specified in your mission
-
-PROTOCOL REQUIREMENTS:
-- Respond to pings within 2 minutes using [ACK] format
-- Push urgent updates immediately using [URGENT] format for: task completion, critical blockers, merge conflicts, PR ready
-- Provide concrete evidence in all status updates
-
-Your mission details are in CLAUDE.md. Start by sending your [ACK] message, then read your instructions and begin implementation immediately."""
-    
-=======
-
->>>>>>> 6c8d77bf
+
     def create_session(self) -> bool:
         """Create tmux session if it doesn't exist."""
         if self._session_exists():

--- conflicted
+++ resolved
@@ -334,7 +334,7 @@
             "stream_name": self.config.stream_name,
             "timestamp": datetime.now().isoformat(),
             "event_count": len(events),
-            "events": [self._serialize_event(event) for event in events]
+            "events": [asdict(event) for event in events]
         }
 
         # Apply compression if enabled
@@ -342,30 +342,7 @@
             batch_data = await self._compress_batch(batch_data)
 
         return batch_data
-<<<<<<< HEAD
-    
-    def _serialize_event(self, event: StreamEvent) -> Dict[str, Any]:
-        """
-        Serialize a StreamEvent to a JSON-serializable dictionary.
-        
-        Args:
-            event: StreamEvent to serialize
-            
-        Returns:
-            JSON-serializable dictionary
-        """
-        event_dict = asdict(event)
-        # Convert datetime to ISO format string
-        if isinstance(event_dict.get('timestamp'), datetime):
-            event_dict['timestamp'] = event_dict['timestamp'].isoformat()
-        # Convert enum to string value
-        if 'priority' in event_dict and hasattr(event_dict['priority'], 'value'):
-            event_dict['priority'] = event_dict['priority'].value
-        return event_dict
-    
-=======
-
->>>>>>> 6c8d77bf
+
     async def _compress_batch(self, batch_data: Dict[str, Any]) -> Dict[str, Any]:
         """
         Compress batch data.
@@ -402,11 +379,10 @@
                 )
 
             return {
-                **batch_data,  # Preserve original batch metadata
                 "compressed": True,
                 "original_size": original_size,
                 "compressed_size": compressed_size,
-                "compressed_data": compressed_data.hex()  # Store as hex string
+                "data": compressed_data.hex()  # Store as hex string
             }
 
         except Exception as e:

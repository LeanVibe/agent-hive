--- conflicted
+++ resolved
@@ -21,14 +21,7 @@
 from jwt.exceptions import InvalidTokenError, ExpiredSignatureError
 
 from .models import ApiRequest, ApiResponse
-try:
-    from config.security_config import get_auth_config, get_security_config
-except ImportError:
-    # Fallback for missing config module
-    def get_auth_config():
-        return {}
-    def get_security_config():
-        return {}
+from config.security_config import get_auth_config, get_security_config
 
 
 logger = logging.getLogger(__name__)
@@ -86,657 +79,4 @@
         self.enabled_methods = config.get("enabled_methods", [AuthMethod.API_KEY])
         self.jwt_secret = config.get("jwt_secret", "default-secret")
         self.jwt_algorithm = config.get("jwt_algorithm", "HS256")
-<<<<<<< HEAD
-        self.token_expiry = config.get("token_expiry_hours", 24)
-        
-        # Configure password context with security settings
-        bcrypt_rounds = config.get("bcrypt_rounds", 12)
-        global pwd_context
-        pwd_context = CryptContext(
-            schemes=["bcrypt"], 
-            deprecated="auto",
-            bcrypt__rounds=bcrypt_rounds
-        )
-        
-        # Storage for authentication data
-        self.api_keys: Dict[str, Dict[str, Any]] = {}
-        self.jwt_tokens: Dict[str, Dict[str, Any]] = {}
-        self.oauth_tokens: Dict[str, Dict[str, Any]] = {}
-        self.signing_secrets: Dict[str, str] = {}
-        self.basic_auth_users: Dict[str, Dict[str, Any]] = {}
-        self.user_lockouts: Dict[str, Dict[str, Any]] = {}  # Track account lockouts
-        self.password_history: Dict[str, List[str]] = {}  # Track password history
-        
-        # Rate limiting for auth attempts
-        self.auth_attempts: Dict[str, List[float]] = {}
-        self.max_auth_attempts = config.get("max_auth_attempts", 5)
-        self.auth_window = config.get("auth_window_minutes", 15) * 60
-        
-        # Password policy settings
-        self.password_config = config.get("password_config", {})
-        self.lockout_attempts = self.password_config.get("lockout_attempts", 5)
-        self.lockout_duration = self.password_config.get("lockout_duration_minutes", 30) * 60
-        self.password_history_count = self.password_config.get("password_history_count", 5)
-        
-        # Role-based access control
-        self.roles: Dict[str, List[Permission]] = {
-            "admin": [Permission.READ, Permission.WRITE, Permission.ADMIN, Permission.EXECUTE],
-            "user": [Permission.READ, Permission.WRITE],
-            "readonly": [Permission.READ]
-        }
-
-        # Path-based permissions
-        self.path_permissions: Dict[str, List[Permission]] = {}
-
-        logger.info(f"AuthenticationMiddleware initialized with methods: {self.enabled_methods}")
-    
-    @classmethod
-    def create_with_secure_config(cls) -> 'AuthenticationMiddleware':
-        """Create AuthenticationMiddleware with secure configuration from environment."""
-        config = get_auth_config()
-        middleware = cls(config)
-        
-        # Validate configuration
-        try:
-            from config.security_config import security_config_manager
-            validation_result = security_config_manager.validate_config()
-            
-            if not validation_result["valid"]:
-                logger.warning("Security configuration validation failed:")
-                for issue in validation_result["issues"]:
-                    logger.warning(f"  - {issue}")
-        except ImportError:
-            logger.info("Security configuration module not available, using defaults")
-        
-        return middleware
-    
-    def hash_password(self, password: str) -> str:
-        """Hash a password using bcrypt."""
-        return pwd_context.hash(password)
-    
-    def verify_password(self, plain_password: str, hashed_password: str) -> bool:
-        """Verify a password against its hash."""
-        return pwd_context.verify(plain_password, hashed_password)
-    
-    async def authenticate_request(self, request: ApiRequest) -> AuthResult:
-        """
-        Authenticate an API request using configured methods.
-
-        Args:
-            request: API request to authenticate
-
-        Returns:
-            Authentication result
-        """
-        # Check rate limiting for authentication attempts
-        if not await self._check_auth_rate_limit(request.client_ip):
-            return AuthResult(
-                success=False,
-                error="Too many authentication attempts. Please try again later."
-            )
-
-        # Try each enabled authentication method
-        for method in self.enabled_methods:
-            try:
-                if method == AuthMethod.API_KEY:
-                    result = await self._authenticate_api_key(request)
-                elif method == AuthMethod.JWT:
-                    result = await self._authenticate_jwt(request)
-                elif method == AuthMethod.OAUTH2:
-                    result = await self._authenticate_oauth2(request)
-                elif method == AuthMethod.BASIC:
-                    result = await self._authenticate_basic(request)
-                elif method == AuthMethod.SIGNATURE:
-                    result = await self._authenticate_signature(request)
-                else:
-                    continue
-
-                if result.success:
-                    # Check permissions for the requested path
-                    if await self._check_path_permissions(request.path, result.permissions):
-                        return result
-                    else:
-                        return AuthResult(
-                            success=False,
-                            error="Insufficient permissions for this endpoint"
-                        )
-
-            except Exception as e:
-                logger.error(f"Authentication error with method {method}: {e}")
-                continue
-
-        # Record failed authentication attempt
-        await self._record_auth_attempt(request.client_ip, False)
-
-        return AuthResult(
-            success=False,
-            error="Authentication failed. Please check your credentials."
-        )
-
-    async def _authenticate_api_key(self, request: ApiRequest) -> AuthResult:
-        """Authenticate using API key."""
-        api_key = request.headers.get("X-API-Key") or request.headers.get("Authorization", "").replace("Bearer ", "")
-
-        if not api_key:
-            return AuthResult(success=False, error="API key not provided")
-
-        if api_key not in self.api_keys:
-            return AuthResult(success=False, error="Invalid API key")
-
-        key_data = self.api_keys[api_key]
-
-        # Check if key is active
-        if not key_data.get("active", True):
-            return AuthResult(success=False, error="API key is inactive")
-
-        # Check expiration
-        if key_data.get("expires_at"):
-            expires_at = datetime.fromisoformat(key_data["expires_at"])
-            if datetime.now() > expires_at:
-                return AuthResult(success=False, error="API key has expired")
-
-        # Update last used
-        key_data["last_used"] = datetime.now().isoformat()
-        key_data["usage_count"] = key_data.get("usage_count", 0) + 1
-
-        return AuthResult(
-            success=True,
-            user_id=key_data.get("user_id"),
-            permissions=key_data.get("permissions", []),
-            metadata={"api_key": api_key, "key_data": key_data}
-        )
-
-    async def _authenticate_jwt(self, request: ApiRequest) -> AuthResult:
-        """Authenticate using JWT token."""
-        auth_header = request.headers.get("Authorization", "")
-        if not auth_header.startswith("Bearer "):
-            return AuthResult(success=False, error="JWT token not provided")
-
-        token = auth_header[7:]  # Remove "Bearer " prefix
-
-        try:
-            # Decode JWT token (PyJWT handles expiration automatically)
-            payload = await self._decode_jwt(token)
-            
-            # Check if token is blacklisted
-            if token in self.jwt_tokens and self.jwt_tokens[token].get("blacklisted"):
-                return AuthResult(success=False, error="JWT token is blacklisted")
-
-            return AuthResult(
-                success=True,
-                user_id=payload.get("user_id"),
-                permissions=payload.get("permissions", []),
-                metadata={"jwt_payload": payload}
-            )
-
-        except Exception as e:
-            logger.error(f"JWT authentication failed: {e}")
-            return AuthResult(success=False, error="Invalid JWT token")
-
-    async def _authenticate_oauth2(self, request: ApiRequest) -> AuthResult:
-        """Authenticate using OAuth 2.0 token."""
-        auth_header = request.headers.get("Authorization", "")
-        if not auth_header.startswith("Bearer "):
-            return AuthResult(success=False, error="OAuth token not provided")
-
-        token = auth_header[7:]
-
-        if token not in self.oauth_tokens:
-            return AuthResult(success=False, error="Invalid OAuth token")
-
-        token_data = self.oauth_tokens[token]
-
-        # Check expiration
-        if token_data.get("expires_at"):
-            expires_at = datetime.fromisoformat(token_data["expires_at"])
-            if datetime.now() > expires_at:
-                return AuthResult(success=False, error="OAuth token has expired")
-
-        return AuthResult(
-            success=True,
-            user_id=token_data.get("user_id"),
-            permissions=token_data.get("permissions", []),
-            metadata={"oauth_token": token, "token_data": token_data}
-        )
-
-    async def _authenticate_basic(self, request: ApiRequest) -> AuthResult:
-        """Authenticate using basic authentication."""
-        auth_header = request.headers.get("Authorization", "")
-        if not auth_header.startswith("Basic "):
-            return AuthResult(success=False, error="Basic auth credentials not provided")
-
-        try:
-            # Decode basic auth credentials
-            import base64
-            encoded_credentials = auth_header[6:]  # Remove "Basic " prefix
-            decoded_credentials = base64.b64decode(encoded_credentials).decode('utf-8')
-
-            if ':' not in decoded_credentials:
-                return AuthResult(success=False, error="Invalid basic auth format")
-
-            username, password = decoded_credentials.split(':', 1)
-
-            # Check if user exists in basic auth users
-            if username not in self.basic_auth_users:
-                return AuthResult(success=False, error="Invalid username or password")
-
-            user_data = self.basic_auth_users[username]
-            
-            # Check if account is locked
-            if self.is_account_locked(username):
-                return AuthResult(success=False, error="Account is temporarily locked due to too many failed attempts")
-            
-            # Verify password using bcrypt
-            if not self.verify_password(password, user_data.get("password", "")):
-                self.record_failed_login(username)
-                return AuthResult(success=False, error="Invalid username or password")
-
-            # Check if account is active
-            if not user_data.get("active", True):
-                return AuthResult(success=False, error="Account is deactivated")
-            
-            # Successful login - clear any lockout and update statistics
-            self.record_successful_login(username)
-            user_data["last_login"] = datetime.now().isoformat()
-            user_data["login_count"] = user_data.get("login_count", 0) + 1
-            user_data["failed_login_attempts"] = 0
-
-            return AuthResult(
-                success=True,
-                user_id=username,
-                permissions=user_data.get("permissions", []),
-                metadata={"basic_auth": True, "username": username}
-            )
-
-        except Exception as e:
-            logger.error(f"Basic authentication failed: {e}")
-            return AuthResult(success=False, error="Invalid basic auth credentials")
-
-    async def _authenticate_signature(self, request: ApiRequest) -> AuthResult:
-        """Authenticate using request signature."""
-        signature = request.headers.get("X-Signature")
-        client_id = request.headers.get("X-Client-ID")
-
-        if not signature or not client_id:
-            return AuthResult(success=False, error="Signature authentication requires X-Signature and X-Client-ID headers")
-
-        if client_id not in self.signing_secrets:
-            return AuthResult(success=False, error="Unknown client ID")
-
-        # Generate expected signature
-        secret = self.signing_secrets[client_id]
-        expected_signature = await self._generate_signature(request, secret)
-
-        if not hmac.compare_digest(signature, expected_signature):
-            return AuthResult(success=False, error="Invalid signature")
-
-        return AuthResult(
-            success=True,
-            user_id=client_id,
-            permissions=self.roles.get("user", []),
-            metadata={"client_id": client_id}
-        )
-
-    async def _generate_signature(self, request: ApiRequest, secret: str) -> str:
-        """Generate request signature."""
-        # Create signature string
-        signature_string = f"{request.method}{request.path}{request.body or ''}"
-
-        # Generate HMAC signature
-        signature = hmac.new(
-            secret.encode(),
-            signature_string.encode(),
-            hashlib.sha256
-        ).hexdigest()
-
-        return signature
-
-    async def _decode_jwt(self, token: str) -> Dict[str, Any]:
-        """Decode JWT token using PyJWT."""
-        try:
-            # Decode and validate JWT token
-            payload = jwt.decode(token, self.jwt_secret, algorithms=[self.jwt_algorithm])
-            return payload
-        except ExpiredSignatureError:
-            raise ValueError("JWT token has expired")
-        except InvalidTokenError as e:
-            raise ValueError(f"Invalid JWT token: {e}")
-
-    async def _check_auth_rate_limit(self, client_ip: str) -> bool:
-        """Check rate limit for authentication attempts."""
-        current_time = time.time()
-        window_start = current_time - self.auth_window
-
-        if client_ip not in self.auth_attempts:
-            self.auth_attempts[client_ip] = []
-
-        # Clean old attempts
-        self.auth_attempts[client_ip] = [
-            attempt for attempt in self.auth_attempts[client_ip]
-            if attempt > window_start
-        ]
-
-        # Check if under limit
-        return len(self.auth_attempts[client_ip]) < self.max_auth_attempts
-
-    async def _record_auth_attempt(self, client_ip: str, success: bool) -> None:
-        """Record authentication attempt."""
-        if not success:
-            if client_ip not in self.auth_attempts:
-                self.auth_attempts[client_ip] = []
-            self.auth_attempts[client_ip].append(time.time())
-
-    async def _check_path_permissions(self, path: str, user_permissions: List[Permission]) -> bool:
-        """Check if user has permissions for the requested path."""
-        if path not in self.path_permissions:
-            return True  # No specific permissions required
-
-        required_permissions = self.path_permissions[path]
-
-        # Check if user has any of the required permissions
-        for permission in required_permissions:
-            if permission in user_permissions:
-                return True
-
-        return False
-
-    # Management methods
-
-    def create_api_key(self, user_id: str, permissions: List[Permission],
-                      expires_in_hours: Optional[int] = None) -> str:
-        """Create a new API key."""
-        api_key = str(uuid.uuid4())
-
-        key_data = {
-            "user_id": user_id,
-            "permissions": permissions,
-            "created_at": datetime.now().isoformat(),
-            "active": True,
-            "usage_count": 0
-        }
-
-        if expires_in_hours:
-            expires_at = datetime.now() + timedelta(hours=expires_in_hours)
-            key_data["expires_at"] = expires_at.isoformat()
-
-        self.api_keys[api_key] = key_data
-        logger.info(f"Created API key for user {user_id}")
-
-        return api_key
-
-    def revoke_api_key(self, api_key: str) -> bool:
-        """Revoke an API key."""
-        if api_key in self.api_keys:
-            self.api_keys[api_key]["active"] = False
-            logger.info(f"Revoked API key: {api_key}")
-            return True
-        return False
-    
-    def is_account_locked(self, username: str) -> bool:
-        """Check if user account is locked due to too many failed attempts."""
-        if username not in self.user_lockouts:
-            return False
-        
-        lockout_data = self.user_lockouts[username]
-        lockout_time = datetime.fromisoformat(lockout_data["locked_at"])
-        
-        # Check if lockout has expired
-        if (datetime.now() - lockout_time).total_seconds() > self.lockout_duration:
-            # Lockout expired, remove it
-            del self.user_lockouts[username]
-            return False
-        
-        return True
-    
-    def record_failed_login(self, username: str):
-        """Record a failed login attempt and lock account if needed."""
-        if username not in self.user_lockouts:
-            self.user_lockouts[username] = {
-                "failed_attempts": 0,
-                "locked_at": None
-            }
-        
-        lockout_data = self.user_lockouts[username]
-        lockout_data["failed_attempts"] += 1
-        
-        if lockout_data["failed_attempts"] >= self.lockout_attempts:
-            lockout_data["locked_at"] = datetime.now().isoformat()
-            logger.warning(f"Account locked for user {username} after {self.lockout_attempts} failed attempts")
-    
-    def record_successful_login(self, username: str):
-        """Record successful login and clear any lockout."""
-        if username in self.user_lockouts:
-            del self.user_lockouts[username]
-    
-    def validate_password_policy(self, password: str) -> Tuple[bool, List[str]]:
-        """Validate password against security policy."""
-        try:
-            from config.security_config import security_config_manager
-            validation_result = security_config_manager.validate_password(password)
-            return validation_result["valid"], validation_result["issues"]
-        except ImportError:
-            # Fallback validation - basic password requirements
-            issues = []
-            if len(password) < 8:
-                issues.append("Password must be at least 8 characters long")
-            if not any(c.isupper() for c in password):
-                issues.append("Password must contain at least one uppercase letter")
-            if not any(c.islower() for c in password):
-                issues.append("Password must contain at least one lowercase letter")
-            if not any(c.isdigit() for c in password):
-                issues.append("Password must contain at least one number")
-            
-            return len(issues) == 0, issues
-    
-    def check_password_history(self, username: str, new_password: str) -> bool:
-        """Check if password has been used recently."""
-        if username not in self.password_history:
-            return True  # No history, password is okay
-        
-        history = self.password_history[username]
-        for old_password_hash in history:
-            if self.verify_password(new_password, old_password_hash):
-                return False  # Password was used recently
-        
-        return True
-    
-    def add_to_password_history(self, username: str, password_hash: str):
-        """Add password hash to user's history."""
-        if username not in self.password_history:
-            self.password_history[username] = []
-        
-        history = self.password_history[username]
-        history.append(password_hash)
-        
-        # Keep only the last N passwords
-        if len(history) > self.password_history_count:
-            history.pop(0)
-
-    def create_basic_auth_user(self, username: str, password: str, permissions: List[Permission],
-                              active: bool = True) -> Tuple[bool, List[str]]:
-        """Create a basic auth user with bcrypt password hashing and policy validation."""
-        # Validate password policy
-        is_valid, issues = self.validate_password_policy(password)
-        if not is_valid:
-            return False, issues
-        
-        # Check password history (for existing users)
-        if username in self.basic_auth_users:
-            if not self.check_password_history(username, password):
-                return False, ["Password has been used recently. Please choose a different password."]
-        
-        password_hash = self.hash_password(password)
-        
-        user_data = {
-            "password": password_hash,  # Securely hash password
-            "permissions": permissions,
-            "active": active,
-            "created_at": datetime.now().isoformat(),
-            "last_login": None,
-            "login_count": 0,
-            "password_created_at": datetime.now().isoformat(),
-            "failed_login_attempts": 0
-        }
-
-        self.basic_auth_users[username] = user_data
-        
-        # Add to password history
-        self.add_to_password_history(username, password_hash)
-        
-        logger.info(f"Created basic auth user: {username}")
-        
-        return True, []
-
-    def update_basic_auth_user(self, username: str, password: Optional[str] = None,
-                              permissions: Optional[List[Permission]] = None,
-                              active: Optional[bool] = None) -> bool:
-        """Update a basic auth user."""
-        if username not in self.basic_auth_users:
-            return False
-
-        user_data = self.basic_auth_users[username]
-
-        if password is not None:
-            user_data["password"] = self.hash_password(password)  # Securely hash password
-            user_data["password_created_at"] = datetime.now().isoformat()
-
-        if permissions is not None:
-            user_data["permissions"] = permissions
-
-        if active is not None:
-            user_data["active"] = active
-
-        user_data["updated_at"] = datetime.now().isoformat()
-        logger.info(f"Updated basic auth user: {username}")
-
-        return True
-
-    def create_jwt_token(self, user_id: str, permissions: List[Permission],
-                        expires_in_hours: Optional[int] = None) -> str:
-        """Create a JWT token."""
-        now = datetime.now()
-        expiry_hours = expires_in_hours or self.token_expiry
-
-        payload = {
-            "user_id": user_id,
-            "permissions": [p.value for p in permissions],
-            "issued_at": now.isoformat(),
-            "expires_at": (now + timedelta(hours=expiry_hours)).isoformat(),
-            "exp": int((now + timedelta(hours=expiry_hours)).timestamp())
-        }
-
-        token = jwt.encode(payload, self.jwt_secret, algorithm=self.jwt_algorithm)
-        
-        # Store token metadata
-        self.jwt_tokens[token] = {
-            "user_id": user_id,
-            "created_at": now.isoformat(),
-            "expires_at": payload["expires_at"],
-            "blacklisted": False
-        }
-
-        logger.info(f"Created JWT token for user {user_id}")
-        return token
-
-    def blacklist_jwt_token(self, token: str) -> bool:
-        """Blacklist a JWT token."""
-        if token in self.jwt_tokens:
-            self.jwt_tokens[token]["blacklisted"] = True
-            logger.info(f"Blacklisted JWT token")
-            return True
-        return False
-
-    def create_oauth_token(self, user_id: str, permissions: List[Permission],
-                          expires_in_hours: Optional[int] = None) -> str:
-        """Create an OAuth 2.0 token."""
-        token = str(uuid.uuid4())
-        now = datetime.now()
-        expiry_hours = expires_in_hours or self.token_expiry
-
-        token_data = {
-            "user_id": user_id,
-            "permissions": permissions,
-            "created_at": now.isoformat(),
-            "expires_at": (now + timedelta(hours=expiry_hours)).isoformat(),
-            "active": True
-        }
-
-        self.oauth_tokens[token] = token_data
-        logger.info(f"Created OAuth token for user {user_id}")
-
-        return token
-
-    def revoke_oauth_token(self, token: str) -> bool:
-        """Revoke an OAuth token."""
-        if token in self.oauth_tokens:
-            self.oauth_tokens[token]["active"] = False
-            logger.info(f"Revoked OAuth token")
-            return True
-        return False
-
-    def create_signing_secret(self, client_id: str) -> str:
-        """Create a signing secret for signature authentication."""
-        secret = str(uuid.uuid4())
-        self.signing_secrets[client_id] = secret
-        logger.info(f"Created signing secret for client {client_id}")
-        return secret
-
-    def revoke_signing_secret(self, client_id: str) -> bool:
-        """Revoke a signing secret."""
-        if client_id in self.signing_secrets:
-            del self.signing_secrets[client_id]
-            logger.info(f"Revoked signing secret for client {client_id}")
-            return True
-        return False
-
-    def set_path_permissions(self, path: str, permissions: List[Permission]) -> None:
-        """Set permissions required for a specific path."""
-        self.path_permissions[path] = permissions
-        logger.info(f"Set permissions for path {path}: {permissions}")
-
-    def get_user_info(self, user_id: str) -> Optional[Dict[str, Any]]:
-        """Get user information from all authentication methods."""
-        # Check API keys
-        for api_key, key_data in self.api_keys.items():
-            if key_data.get("user_id") == user_id:
-                return {
-                    "user_id": user_id,
-                    "auth_method": "api_key",
-                    "permissions": key_data.get("permissions", []),
-                    "active": key_data.get("active", True),
-                    "created_at": key_data.get("created_at"),
-                    "last_used": key_data.get("last_used")
-                }
-
-        # Check basic auth users
-        if user_id in self.basic_auth_users:
-            user_data = self.basic_auth_users[user_id]
-            return {
-                "user_id": user_id,
-                "auth_method": "basic",
-                "permissions": user_data.get("permissions", []),
-                "active": user_data.get("active", True),
-                "created_at": user_data.get("created_at"),
-                "last_login": user_data.get("last_login"),
-                "login_count": user_data.get("login_count", 0)
-            }
-
-        return None
-
-    def get_auth_stats(self) -> Dict[str, Any]:
-        """Get authentication statistics."""
-        return {
-            "total_api_keys": len(self.api_keys),
-            "active_api_keys": len([k for k in self.api_keys.values() if k.get("active", True)]),
-            "total_basic_users": len(self.basic_auth_users),
-            "active_basic_users": len([u for u in self.basic_auth_users.values() if u.get("active", True)]),
-            "total_jwt_tokens": len(self.jwt_tokens),
-            "active_jwt_tokens": len([t for t in self.jwt_tokens.values() if not t.get("blacklisted", False)]),
-            "total_oauth_tokens": len(self.oauth_tokens),
-            "active_oauth_tokens": len([t for t in self.oauth_tokens.values() if t.get("active", True)]),
-            "locked_accounts": len(self.user_lockouts),
-            "enabled_methods": [method.value for method in self.enabled_methods]
-        }
-=======
-        self.token_expiry = config.get("token_expiry_hours", 24)
->>>>>>> bf07bb83
+        self.token_expiry = config.get("token_expiry_hours", 24)
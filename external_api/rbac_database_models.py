--- conflicted
+++ resolved
@@ -23,13 +23,9 @@
 # Import Security Agent's base models
 import sys
 sys.path.append('../security-Jul-17-0944')
-<<<<<<< HEAD
-from external_api.database_models import Base, User as SecurityUser, Role as SecurityRole, PermissionModel, AuditLog
-=======
 # Removed circular import - define Base locally
 from sqlalchemy.ext.declarative import declarative_base
 Base = declarative_base()
->>>>>>> e5e9a130
 
 # Import our RBAC enums
 from .rbac_framework import ResourceType, ActionType, PermissionScope
@@ -126,18 +122,14 @@
     updated_at = Column(DateTime(timezone=True), onupdate=func.now())
     
     # Metadata
-<<<<<<< HEAD
-    enhanced_metadata = Column(JSON, nullable=True)
-=======
     role_metadata = Column(JSON, nullable=True)
     
     # Compatibility fields for RBAC manager
     parent_role_names = Column(JSON, nullable=True, default=list)
     child_role_names = Column(JSON, nullable=True, default=list)
->>>>>>> e5e9a130
     
     # Relationships
-    users = relationship("User", secondary="user_roles", back_populates="roles")
+    users = relationship("SecurityUser", secondary="user_roles", back_populates="roles")
     permissions = relationship("EnhancedPermission", secondary=enhanced_role_permissions, back_populates="roles")
     
     # Hierarchy relationships
@@ -219,11 +211,7 @@
             'hierarchy_path': self.hierarchy_path,
             'created_at': self.created_at.isoformat() if self.created_at else None,
             'updated_at': self.updated_at.isoformat() if self.updated_at else None,
-<<<<<<< HEAD
-            'metadata': self.enhanced_metadata or {}
-=======
             'metadata': self.role_metadata or {}
->>>>>>> e5e9a130
         }
 
 
@@ -255,15 +243,11 @@
     updated_at = Column(DateTime(timezone=True), onupdate=func.now())
     
     # Metadata
-<<<<<<< HEAD
-    enhanced_metadata = Column(JSON, nullable=True)
-=======
     role_metadata = Column(JSON, nullable=True)
->>>>>>> e5e9a130
     
     # Relationships
     roles = relationship("EnhancedRole", secondary=enhanced_role_permissions, back_populates="permissions")
-    users = relationship("User", secondary=user_direct_permissions, back_populates="direct_permissions")
+    users = relationship("SecurityUser", secondary=user_direct_permissions, back_populates="direct_permissions")
     
     # Indexes
     __table_args__ = (
@@ -329,11 +313,7 @@
             'expires_at': self.expires_at.isoformat() if self.expires_at else None,
             'created_at': self.created_at.isoformat() if self.created_at else None,
             'updated_at': self.updated_at.isoformat() if self.updated_at else None,
-<<<<<<< HEAD
-            'metadata': self.enhanced_metadata or {}
-=======
             'metadata': self.role_metadata or {}
->>>>>>> e5e9a130
         }
     
     @classmethod
@@ -365,7 +345,7 @@
     hit_count = Column(Integer, default=0)
     
     # Relationships
-    user = relationship("User")
+    user = relationship("SecurityUser")
     
     # Indexes
     __table_args__ = (
@@ -382,12 +362,66 @@
         return datetime.now(timezone.utc) > self.expires_at
 
 
-# AuditLog is imported from database_models.py to avoid duplication
-
-
-<<<<<<< HEAD
-# Extend the User model with additional relationships
-=======
+class AuditLog(Base):
+    """Audit log for authorization decisions."""
+    
+    __tablename__ = 'audit_logs'
+    
+    id = Column(UUID(as_uuid=True), primary_key=True, default=uuid.uuid4)
+    user_id = Column(UUID(as_uuid=True), ForeignKey('users.id'), nullable=False)
+    
+    # Request details
+    resource_type = Column(SQLEnum(ResourceTypeEnum), nullable=False)
+    action = Column(SQLEnum(ActionTypeEnum), nullable=False)
+    resource_id = Column(String(100), nullable=True)
+    
+    # Authorization result
+    authorized = Column(Boolean, nullable=False)
+    reason = Column(Text, nullable=True)
+    permissions_used = Column(JSON, nullable=True)
+    
+    # Context information
+    client_ip = Column(String(45), nullable=True)
+    user_agent = Column(Text, nullable=True)
+    request_context = Column(JSON, nullable=True)
+    
+    # Timestamps
+    created_at = Column(DateTime(timezone=True), server_default=func.now())
+    
+    # Relationships
+    user = relationship("SecurityUser")
+    
+    # Indexes
+    __table_args__ = (
+        Index('idx_audit_logs_user_id', 'user_id'),
+        Index('idx_audit_logs_resource_type', 'resource_type'),
+        Index('idx_audit_logs_action', 'action'),
+        Index('idx_audit_logs_authorized', 'authorized'),
+        Index('idx_audit_logs_created_at', 'created_at'),
+        Index('idx_audit_logs_composite', 'user_id', 'resource_type', 'action', 'created_at'),
+    )
+    
+    def __repr__(self):
+        return f"<AuditLog(id={self.id}, user_id={self.user_id}, authorized={self.authorized})>"
+    
+    def to_dict(self) -> Dict[str, Any]:
+        """Convert to dictionary."""
+        return {
+            'id': str(self.id),
+            'user_id': str(self.user_id),
+            'resource_type': self.resource_type.value,
+            'action': self.action.value,
+            'resource_id': self.resource_id,
+            'authorized': self.authorized,
+            'reason': self.reason,
+            'permissions_used': self.permissions_used or [],
+            'client_ip': self.client_ip,
+            'user_agent': self.user_agent,
+            'request_context': self.request_context or {},
+            'created_at': self.created_at.isoformat() if self.created_at else None
+        }
+
+
 # Create SecurityUser model if not already imported
 class SecurityUser(Base):
     """Security User model for RBAC integration."""
@@ -408,7 +442,6 @@
     roles = relationship("EnhancedRole", secondary=user_roles, back_populates="users")
 
 # Extend the SecurityUser model with additional relationships
->>>>>>> e5e9a130
 SecurityUser.direct_permissions = relationship(
     "EnhancedPermission", 
     secondary=user_direct_permissions, 

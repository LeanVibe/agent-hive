--- conflicted
+++ resolved
@@ -13,22 +13,6 @@
 from datetime import datetime
 from typing import Dict, Any, Optional, List, Callable
 from dataclasses import asdict
-
-# FastAPI imports for real HTTP server
-try:
-    from fastapi import FastAPI, Request, Response, HTTPException, Depends
-    from fastapi.middleware.cors import CORSMiddleware
-    import uvicorn
-    FASTAPI_AVAILABLE = True
-except ImportError:
-    FASTAPI_AVAILABLE = False
-    FastAPI = None
-    Request = None
-    Response = None
-    HTTPException = None
-    Depends = None
-    CORSMiddleware = None
-    uvicorn = None
 
 from .models import (
     ApiGatewayConfig,
@@ -66,30 +50,11 @@
         self.api_keys: Dict[str, Dict[str, Any]] = {}
         self.server_started = False
         self._request_count = 0
-<<<<<<< HEAD
-        
-        # FastAPI app and server instance
-        self.app: Optional[FastAPI] = None
-        self.server: Optional[uvicorn.Server] = None
-        self.server_task: Optional[asyncio.Task] = None
-        
+
         logger.info(f"ApiGateway initialized on {config.host}:{config.port}")
         if service_discovery:
             logger.info("Service discovery integration enabled")
-            
-        # Initialize FastAPI app
-        if FASTAPI_AVAILABLE:
-            self._init_fastapi_app()
-        else:
-            logger.warning("FastAPI not available - falling back to simulation mode")
-    
-=======
-
-        logger.info(f"ApiGateway initialized on {config.host}:{config.port}")
-        if service_discovery:
-            logger.info("Service discovery integration enabled")
-
->>>>>>> 28a64ff0
+
     async def start_server(self) -> None:
         """Start the API gateway server."""
         if self.server_started:
@@ -98,40 +63,11 @@
 
         try:
             logger.info(f"Starting API gateway on {self.config.host}:{self.config.port}")
-<<<<<<< HEAD
-            
-            if FASTAPI_AVAILABLE and self.app:
-                # Start real FastAPI server
-                config = uvicorn.Config(
-                    app=self.app,
-                    host=self.config.host,
-                    port=self.config.port,
-                    log_level="info",
-                    access_log=True
-                )
-                self.server = uvicorn.Server(config)
-                
-                # Start server in background task
-                self.server_task = asyncio.create_task(self.server.serve())
-                
-                # Wait for server to start
-                await asyncio.sleep(0.1)
-                
-                self.server_started = True
-                logger.info("Real FastAPI API gateway started successfully")
-            else:
-                # Fallback to simulation mode
-                await asyncio.sleep(0.1)  # Simulate startup time
-                self.server_started = True
-                logger.info("API gateway started in simulation mode")
-            
-=======
             await asyncio.sleep(0.1)  # Simulate startup time
 
             self.server_started = True
             logger.info("API gateway started successfully")
 
->>>>>>> 28a64ff0
         except Exception as e:
             logger.error(f"Failed to start API gateway: {e}")
             raise
@@ -144,20 +80,6 @@
 
         try:
             logger.info("Stopping API gateway...")
-            
-            if self.server and self.server_task:
-                # Stop real FastAPI server
-                self.server.should_exit = True
-                if not self.server_task.done():
-                    self.server_task.cancel()
-                    try:
-                        await self.server_task
-                    except asyncio.CancelledError:
-                        pass
-                self.server = None
-                self.server_task = None
-                logger.info("Real FastAPI server stopped")
-            
             self.server_started = False
             logger.info("API gateway stopped")
 
@@ -698,78 +620,4 @@
             "active_rate_limits": len(self.rate_limiter),
             "config_valid": True,
             "timestamp": datetime.now().isoformat()
-        }    
-    
-    def _init_fastapi_app(self) -> None:
-        """Initialize FastAPI application with routes and middleware."""
-        if not FASTAPI_AVAILABLE:
-            return
-            
-        self.app = FastAPI(
-            title="LeanVibe Agent Hive API Gateway",
-            description="API Gateway for external system integration",
-            version="1.0.0"
-        )
-        
-        # Add CORS middleware if enabled
-        if self.config.enable_cors:
-            self.app.add_middleware(
-                CORSMiddleware,
-                allow_origins=self.config.cors_origins,
-                allow_credentials=True,
-                allow_methods=["GET", "POST", "PUT", "DELETE", "PATCH", "OPTIONS"],
-                allow_headers=["*"],
-            )
-        
-        # Add health check endpoint
-        @self.app.get("/health")
-        async def health_check_endpoint():
-            health_status = await self.health_check()
-            return health_status
-        
-        # Add catch-all route for dynamic handling
-        @self.app.api_route(
-            "/{path:path}",
-            methods=["GET", "POST", "PUT", "DELETE", "PATCH", "OPTIONS"]
-        )
-        async def catch_all_route(request: Request, path: str):
-            """Handle all requests through the ApiGateway logic."""
-            # Convert FastAPI Request to ApiRequest
-            api_request = await self._convert_fastapi_request(request, path)
-            
-            # Process through existing handle_request logic
-            api_response = await self.handle_request(api_request)
-            
-            # Convert ApiResponse back to FastAPI response
-            return self._convert_to_fastapi_response(api_response)
-    
-    async def _convert_fastapi_request(self, request: Request, path: str) -> ApiRequest:
-        """Convert FastAPI Request to ApiRequest."""
-        try:
-            body = await request.json()
-        except:
-            body = None
-            
-        return ApiRequest(
-            method=request.method,
-            path=f"/{path}" if path else "/",
-            headers=dict(request.headers),
-            query_params=dict(request.query_params),
-            body=body,
-            timestamp=datetime.now(),
-            request_id=str(uuid.uuid4()),
-            client_ip=request.client.host if request.client else "unknown"
-        )
-    
-    def _convert_to_fastapi_response(self, api_response: ApiResponse) -> Response:
-        """Convert ApiResponse to FastAPI Response."""
-        import json
-        
-        content = json.dumps(api_response.body) if api_response.body else ""
-        
-        return Response(
-            content=content,
-            status_code=api_response.status_code,
-            headers=api_response.headers,
-            media_type="application/json"
-        )+        }
--- conflicted
+++ resolved
@@ -32,14 +32,6 @@
 python-dotenv>=1.0.0
 psutil>=5.9.0
 
-<<<<<<< HEAD
-# Message Bus (Redis backend)
-redis[asyncio]>=5.0.0
-
-# Database drivers
-asyncpg>=0.28.0
-=======
 # Redis for distributed rate limiting and caching
 redis>=4.5.0
-aioredis>=2.0.0
->>>>>>> e5e9a130
+aioredis>=2.0.0
# LeanVibe Agent Hive Dependencies

# Core dependencies
pyyaml>=6.0
pytest>=7.0
pytest-asyncio>=0.21.0

# ML and Data Analysis
numpy>=1.24.0
scikit-learn==1.3.2
pandas==2.0.3

# Development and testing
black>=23.0
ruff>=0.0.290
pytest-cov>=4.0.0
coverage>=7.0.0
mypy>=1.0.0
bandit>=1.7.5
safety>=2.0.0

# HTTP and API clients
aiohttp>=3.8.0
fastapi>=0.104.0
uvicorn>=0.24.0
pydantic>=2.0.0

# Database drivers and Redis
asyncpg>=0.29.0
redis>=5.0.0

# Configuration and utilities
python-dotenv>=1.0.0
psutil>=5.9.0

<<<<<<< HEAD
# Message Bus (Redis backend)
redis[asyncio]>=5.0.0
=======
# Redis for distributed rate limiting and caching
redis>=4.5.0
aioredis>=2.0.0
>>>>>>> 6bb0593a
<|MERGE_RESOLUTION|>--- conflicted
+++ resolved
@@ -25,19 +25,13 @@
 uvicorn>=0.24.0
 pydantic>=2.0.0
 
-# Database drivers and Redis
-asyncpg>=0.29.0
-redis>=5.0.0
+# HTTP and API clients
+aiohttp>=3.8.0
 
 # Configuration and utilities
 python-dotenv>=1.0.0
 psutil>=5.9.0
 
-<<<<<<< HEAD
-# Message Bus (Redis backend)
-redis[asyncio]>=5.0.0
-=======
 # Redis for distributed rate limiting and caching
 redis>=4.5.0
-aioredis>=2.0.0
->>>>>>> 6bb0593a
+aioredis>=2.0.0
--- conflicted
+++ resolved
@@ -222,11 +222,7 @@
         Returns:
             List[ResourceOptimization]: Optimization recommendations
         """
-<<<<<<< HEAD
-        optimizations = []
-=======
         optimizations: list[ResourceOptimization] = []
->>>>>>> 28a64ff0
 
         try:
             # Analyze usage patterns

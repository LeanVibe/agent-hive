--- conflicted
+++ resolved
@@ -221,230 +221,4 @@
 
         Returns:
             List[ResourceOptimization]: Optimization recommendations
-<<<<<<< HEAD
-        """
-        optimizations: list[ResourceOptimization] = []
-
-        try:
-            # Analyze usage patterns
-            if len(self.usage_history) < 10:
-                return optimizations
-
-            # Calculate average usage over last 10 measurements
-            recent_usage = self.usage_history[-10:]
-            avg_cpu = sum(u.cpu_percent for u in recent_usage) / len(recent_usage)
-            avg_memory = sum(u.memory_percent for u in recent_usage) / len(recent_usage)
-            avg_disk = sum(u.disk_percent for u in recent_usage) / len(recent_usage)
-            avg_network = sum(u.network_percent for u in recent_usage) / len(recent_usage)
-
-            # Generate optimization recommendations
-            for agent_id, allocation in self.allocated_resources.items():
-                # Check if agent is over-allocated
-                optimization = await self._analyze_agent_allocation(
-                    agent_id, allocation, avg_cpu, avg_memory, avg_disk, avg_network
-                )
-                if optimization:
-                    optimizations.append(optimization)
-
-            self.logger.info(f"Generated {len(optimizations)} resource optimizations")
-            return optimizations
-
-        except Exception as e:
-            self.logger.error(f"Failed to optimize resource allocation: {e}")
-            return optimizations
-
-    async def _analyze_agent_allocation(self, agent_id: str, allocation: ResourceAllocation,
-                                       avg_cpu: float, avg_memory: float, avg_disk: float,
-                                       avg_network: float) -> Optional[ResourceOptimization]:
-        """
-        Analyze a single agent's resource allocation.
-
-        Args:
-            agent_id: Agent ID
-            allocation: Current allocation
-            avg_cpu: Average CPU usage
-            avg_memory: Average memory usage
-            avg_disk: Average disk usage
-            avg_network: Average network usage
-
-        Returns:
-            ResourceOptimization: Optimization recommendation or None
-        """
-        # Calculate utilization efficiency
-        cpu_efficiency = min(100.0, avg_cpu / max(1.0, allocation.allocated_cpu * 10))
-        memory_efficiency = min(100.0, avg_memory / max(1.0, (allocation.allocated_memory / 1024) * 10))
-
-        # Check for over-allocation
-        if cpu_efficiency < 50.0 or memory_efficiency < 50.0:
-            # Recommend reducing allocation
-            recommended_cpu = max(1, int(allocation.allocated_cpu * 0.8))
-            recommended_memory = max(512, int(allocation.allocated_memory * 0.8))
-
-            recommended_allocation = ResourceAllocation(
-                agent_id=agent_id,
-                allocated_cpu=recommended_cpu,
-                allocated_memory=recommended_memory,
-                allocated_disk=allocation.allocated_disk,
-                allocated_network=allocation.allocated_network,
-                allocation_time=datetime.now()
-            )
-
-            expected_improvement = (100.0 - max(cpu_efficiency, memory_efficiency)) / 100.0
-
-            return ResourceOptimization(
-                agent_id=agent_id,
-                current_allocation=allocation,
-                recommended_allocation=recommended_allocation,
-                expected_improvement=expected_improvement,
-                reason=f"Over-allocated resources detected (CPU: {cpu_efficiency:.1f}%, Memory: {memory_efficiency:.1f}%)"
-            )
-
-        # Check for under-allocation
-        elif cpu_efficiency > 90.0 or memory_efficiency > 90.0:
-            # Recommend increasing allocation
-            recommended_cpu = int(allocation.allocated_cpu * 1.2)
-            recommended_memory = int(allocation.allocated_memory * 1.2)
-
-            # Check if we can satisfy the increase
-            requirements = ResourceRequirements(
-                cpu_cores=recommended_cpu - allocation.allocated_cpu,
-                memory_mb=recommended_memory - allocation.allocated_memory
-            )
-
-            if await self.check_resource_constraints(requirements):
-                recommended_allocation = ResourceAllocation(
-                    agent_id=agent_id,
-                    allocated_cpu=recommended_cpu,
-                    allocated_memory=recommended_memory,
-                    allocated_disk=allocation.allocated_disk,
-                    allocated_network=allocation.allocated_network,
-                    allocation_time=datetime.now()
-                )
-
-                expected_improvement = (min(cpu_efficiency, memory_efficiency) - 90.0) / 100.0
-
-                return ResourceOptimization(
-                    agent_id=agent_id,
-                    current_allocation=allocation,
-                    recommended_allocation=recommended_allocation,
-                    expected_improvement=expected_improvement,
-                    reason=f"Under-allocated resources detected (CPU: {cpu_efficiency:.1f}%, Memory: {memory_efficiency:.1f}%)"
-                )
-
-        return None
-
-    async def get_allocation_summary(self) -> Dict[str, Any]:
-        """
-        Get resource allocation summary.
-
-        Returns:
-            Dict[str, any]: Allocation summary
-        """
-        current_usage = await self.get_resource_usage()
-
-        return {
-            'total_allocated': {
-                'cpu_cores': self.total_allocated.cpu_cores,
-                'memory_mb': self.total_allocated.memory_mb,
-                'disk_mb': self.total_allocated.disk_mb,
-                'network_mbps': self.total_allocated.network_mbps
-            },
-            'limits': {
-                'max_cpu_cores': self.limits.max_cpu_cores,
-                'max_memory_mb': self.limits.max_memory_mb,
-                'max_disk_mb': self.limits.max_disk_mb,
-                'max_network_mbps': self.limits.max_network_mbps
-            },
-            'current_usage': {
-                'cpu_percent': current_usage.cpu_percent,
-                'memory_percent': current_usage.memory_percent,
-                'disk_percent': current_usage.disk_percent,
-                'network_percent': current_usage.network_percent
-            },
-            'allocation_efficiency': {
-                'cpu': (self.total_allocated.cpu_cores / self.limits.max_cpu_cores) * 100,
-                'memory': (self.total_allocated.memory_mb / self.limits.max_memory_mb) * 100,
-                'disk': (self.total_allocated.disk_mb / self.limits.max_disk_mb) * 100,
-                'network': (self.total_allocated.network_mbps / self.limits.max_network_mbps) * 100
-            },
-            'active_allocations': len(self.allocated_resources),
-            'agents': list(self.allocated_resources.keys())
-        }
-
-    async def start_monitoring(self) -> None:
-        """Start resource usage monitoring."""
-        if self.monitoring_active:
-            return
-
-        self.monitoring_active = True
-        asyncio.create_task(self._monitor_resources())
-        self.logger.info("Resource monitoring started")
-
-    async def stop_monitoring(self) -> None:
-        """Stop resource usage monitoring."""
-        self.monitoring_active = False
-        self.logger.info("Resource monitoring stopped")
-
-    async def _monitor_resources(self) -> None:
-        """Background resource monitoring task."""
-        while self.monitoring_active:
-            try:
-                await self.get_resource_usage()
-                await asyncio.sleep(10)  # Monitor every 10 seconds
-            except Exception as e:
-                self.logger.error(f"Resource monitoring error: {e}")
-                await asyncio.sleep(30)  # Wait longer on error
-
-    def get_agent_allocation(self, agent_id: str) -> Optional[ResourceAllocation]:
-        """
-        Get resource allocation for a specific agent.
-
-        Args:
-            agent_id: Agent ID
-
-        Returns:
-            ResourceAllocation: Agent's resource allocation or None
-        """
-        return self.allocated_resources.get(agent_id)
-
-    def get_available_resources(self) -> ResourceRequirements:
-        """
-        Get available resources that can be allocated.
-
-        Returns:
-            ResourceRequirements: Available resources
-        """
-        return ResourceRequirements(
-            cpu_cores=max(0, self.limits.max_cpu_cores - self.total_allocated.cpu_cores),
-            memory_mb=max(0, self.limits.max_memory_mb - self.total_allocated.memory_mb),
-            disk_mb=max(0, self.limits.max_disk_mb - self.total_allocated.disk_mb),
-            network_mbps=max(0, self.limits.max_network_mbps - self.total_allocated.network_mbps)
-        )
-
-    def get_resource_efficiency(self) -> Dict[str, float]:
-        """
-        Get resource efficiency metrics.
-
-        Returns:
-            Dict[str, float]: Efficiency metrics
-        """
-        if not self.usage_history:
-            return {'cpu': 0.0, 'memory': 0.0, 'disk': 0.0, 'network': 0.0}
-
-        # Calculate average efficiency over recent history
-        recent_usage = self.usage_history[-10:] if len(self.usage_history) >= 10 else self.usage_history
-
-        avg_cpu = sum(u.cpu_percent for u in recent_usage) / len(recent_usage)
-        avg_memory = sum(u.memory_percent for u in recent_usage) / len(recent_usage)
-        avg_disk = sum(u.disk_percent for u in recent_usage) / len(recent_usage)
-        avg_network = sum(u.network_percent for u in recent_usage) / len(recent_usage)
-
-        return {
-            'cpu': avg_cpu,
-            'memory': avg_memory,
-            'disk': avg_disk,
-            'network': avg_network
-        }
-=======
-        """
->>>>>>> bf07bb83
+        """
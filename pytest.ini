--- conflicted
+++ resolved
@@ -15,11 +15,7 @@
     --cov-report=term-missing
     --cov-report=html:htmlcov
     --cov-fail-under=80
-<<<<<<< HEAD
-    --asyncio-mode=auto
-=======
     -p pytest_asyncio
->>>>>>> e5b3675e
 
 # Test markers
 markers =
